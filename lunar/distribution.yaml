--- conflicted
+++ resolved
@@ -59,7 +59,22 @@
       url: https://github.com/ros/genmsg.git
       version: indigo-devel
     status: maintained
-<<<<<<< HEAD
+  genpy:
+    doc:
+      type: git
+      url: https://github.com/ros/genpy.git
+      version: kinetic-devel
+    release:
+      tags:
+        release: release/lunar/{package}/{version}
+      url: https://github.com/ros-gbp/genpy-release.git
+      version: 0.6.3-0
+    source:
+      test_pull_requests: true
+      type: git
+      url: https://github.com/ros/genpy.git
+      version: kinetic-devel
+    status: maintained
   roscpp_core:
     doc:
       type: git
@@ -80,22 +95,6 @@
       test_pull_requests: true
       type: git
       url: https://github.com/ros/roscpp_core.git
-=======
-  genpy:
-    doc:
-      type: git
-      url: https://github.com/ros/genpy.git
-      version: kinetic-devel
-    release:
-      tags:
-        release: release/lunar/{package}/{version}
-      url: https://github.com/ros-gbp/genpy-release.git
-      version: 0.6.3-0
-    source:
-      test_pull_requests: true
-      type: git
-      url: https://github.com/ros/genpy.git
->>>>>>> 2524bab6
       version: kinetic-devel
     status: maintained
 type: distribution
