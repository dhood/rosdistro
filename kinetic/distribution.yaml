--- conflicted
+++ resolved
@@ -5990,7 +5990,7 @@
   optris_drivers:
     doc:
       type: git
-      url: https://github.com/ohm-ros-pkg/optris_drivers.git
+      url: https://github.com/evocortex/optris_drivers.git
       version: kinetic-devel
   orocos_kinematics_dynamics:
     doc:
@@ -7892,16 +7892,7 @@
   rosaria:
     doc:
       type: git
-<<<<<<< HEAD
-      url: https://github.com/evocortex/optris_drivers
-      version: kinetic-devel
-  orocos_kinematics_dynamics:
-    doc:
-      type: git
-      url: https://github.com/orocos/orocos_kinematics_dynamics.git
-=======
       url: https://github.com/amor-ros-pkg/rosaria.git
->>>>>>> 38c7ac73
       version: master
     source:
       type: git
