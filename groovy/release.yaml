--- conflicted
+++ resolved
@@ -762,11 +762,7 @@
     tags:
       release: release/groovy/{package}/{version}
     url: https://github.com/fkie-release/multimaster_fkie-release.git
-<<<<<<< HEAD
-    version: 0.3.7-0
-=======
     version: 0.3.9-0
->>>>>>> 077b7243
   nao_robot:
     packages:
       nao_bringup:
