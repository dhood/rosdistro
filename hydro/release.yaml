--- conflicted
+++ resolved
@@ -285,8 +285,7 @@
     tags:
       release: release/hydro/{package}/{version}
     url: https://github.com/ros-gbp/gazebo-release.git
-<<<<<<< HEAD
-    version: 1.5.0-3
+    version: 1.8.6-0
   gazebo_ros_pkgs:
     packages:
       gazebo_msgs:
@@ -296,9 +295,6 @@
       release: release/hydro/{package}/{version}
     url: https://github.com/ros-gbp/gazebo_ros_pkgs-release.git
     version: 2.0.0-0
-=======
-    version: 1.8.6-0
->>>>>>> bc8d5350
   gencpp:
     status: maintained
     tags:
