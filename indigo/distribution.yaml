%YAML 1.1
# ROS distribution file
# see REP 141: http://ros.org/reps/rep-0141.html
---
release_platforms:
  fedora:
  - '21'
  - heisenbug
  ubuntu:
  - saucy
  - trusty
repositories:
  ackermann_msgs:
    doc:
      type: git
      url: https://github.com/jack-oquin/ackermann_msgs.git
      version: master
    release:
      tags:
        release: release/indigo/{package}/{version}
      url: https://github.com/jack-oquin/ackermann_msgs-release.git
      version: 0.9.1-0
    source:
      type: git
      url: https://github.com/jack-oquin/ackermann_msgs.git
      version: master
    status: maintained
  ackermann_vehicle:
    doc:
      type: git
      url: https://github.com/wunderkammer-laboratory/ackermann_vehicle.git
      version: master
    release:
      packages:
      - ackermann_vehicle
      - ackermann_vehicle_description
      - ackermann_vehicle_gazebo
      tags:
        release: release/indigo/{package}/{version}
      url: https://github.com/wunderkammer-laboratory/ackermann_vehicle-release.git
      version: 0.1.1-0
    source:
      type: git
      url: https://github.com/wunderkammer-laboratory/ackermann_vehicle.git
      version: master
    status: maintained
  actionlib:
    doc:
      type: git
      url: https://github.com/ros/actionlib.git
      version: indigo-devel
    release:
      tags:
        release: release/indigo/{package}/{version}
      url: https://github.com/ros-gbp/actionlib-release.git
      version: 1.11.2-0
    source:
      type: git
      url: https://github.com/ros/actionlib.git
      version: indigo-devel
    status: maintained
  angles:
    doc:
      type: git
      url: https://github.com/ros/angles.git
      version: master
    release:
      tags:
        release: release/indigo/{package}/{version}
      url: https://github.com/ros-gbp/geometry_angles_utils-release.git
      version: 1.9.9-0
    source:
      type: git
      url: https://github.com/ros/angles.git
      version: master
  apriltags_ros:
    doc:
      type: git
      url: https://github.com/RIVeR-Lab/apriltags_ros.git
      version: indigo-devel
    release:
      packages:
      - apriltags
      - apriltags_ros
      tags:
        release: release/indigo/{package}/{version}
      url: https://github.com/RIVeR-Lab-release/apriltags_ros-release.git
      version: 0.1.1-0
    source:
      type: git
      url: https://github.com/RIVeR-Lab/apriltags_ros.git
      version: indigo-devel
    status: maintained
  ar_sys:
    doc:
      type: git
      url: https://github.com/Sahloul/ar_sys.git
      version: indigo-devel
    release:
      tags:
        release: release/indigo/{package}/{version}
      url: https://github.com/Sahloul/arsys_release.git
      version: 1.0.4-0
    source:
      type: git
      url: https://github.com/Sahloul/ar_sys.git
      version: indigo-devel
    status: developed
  ar_track_alvar:
    doc:
      type: git
      url: https://github.com/sniekum/ar_track_alvar.git
      version: indigo-devel
    release:
      packages:
      - ar_track_alvar
      - ar_track_alvar_meta
      tags:
        release: release/indigo/{package}/{version}
      url: https://github.com/jihoonl/ar_track_alvar-release.git
      version: 0.5.0-0
    source:
      type: git
      url: https://github.com/sniekum/ar_track_alvar.git
      version: indigo-devel
    status: maintained
  ar_track_alvar_msgs:
    doc:
      type: git
      url: https://github.com/sniekum/ar_track_alvar_msgs.git
      version: indigo-devel
    release:
      tags:
        release: release/indigo/{package}/{version}
      url: https://github.com/ros-gbp/ar_track_alvar_msgs-release.git
      version: 0.5.0-0
    source:
      type: git
      url: https://github.com/sniekum/ar_track_alvar_msgs.git
      version: indigo-devel
    status: maintained
  arbotix:
    doc:
      type: git
      url: https://github.com/vanadiumlabs/arbotix_ros.git
      version: indigo-devel
    release:
      packages:
      - arbotix
      - arbotix_controllers
      - arbotix_firmware
      - arbotix_msgs
      - arbotix_python
      - arbotix_sensors
      tags:
        release: release/indigo/{package}/{version}
      url: https://github.com/vanadiumlabs/arbotix_ros-release.git
      version: 0.10.0-0
    status: maintained
  ardrone_autonomy:
    doc:
      type: git
      url: https://github.com/AutonomyLab/ardrone_autonomy.git
      version: indigo-devel
    release:
      tags:
        release: release/indigo/{package}/{version}
      url: https://github.com/AutonomyLab/ardrone_autonomy-release.git
      version: 1.3.7-0
    source:
      type: git
      url: https://github.com/AutonomyLab/ardrone_autonomy.git
      version: indigo-devel
    status: developed
  argos3d_p100:
    doc:
      type: git
      url: https://github.com/voxel-dot-at/argos3d_p100_ros_pkg.git
      version: master
  arni:
    source:
      type: git
      url: https://github.com/ROS-PSE/arni.git
      version: master
    status: maintained
  async_web_server_cpp:
    doc:
      type: git
      url: https://github.com/WPI-RAIL/async_web_server_cpp.git
      version: master
    release:
      tags:
        release: release/indigo/{package}/{version}
      url: https://github.com/wpi-rail-release/async_web_server_cpp-release.git
      version: 0.0.1-0
    source:
      type: git
      url: https://github.com/WPI-RAIL/async_web_server_cpp.git
      version: develop
    status: maintained
  audio_common:
    doc:
      type: git
      url: https://github.com/ros-drivers/audio_common.git
      version: hydro-devel
    release:
      packages:
      - audio_capture
      - audio_common
      - audio_common_msgs
      - audio_play
      - sound_play
      tags:
        release: release/indigo/{package}/{version}
      url: https://github.com/ros-gbp/audio_common-release.git
      version: 0.2.7-1
    source:
      type: git
      url: https://github.com/ros-drivers/audio_common.git
      version: hydro-devel
    status: maintained
  avt_vimba_camera:
    doc:
      type: git
      url: https://github.com/srv/avt_vimba_camera.git
      version: indigo
    release:
      tags:
        release: release/indigo/{package}/{version}
      url: https://github.com/srv/avt_vimba_camera-release.git
      version: 0.0.9-0
    source:
      type: git
      url: https://github.com/srv/avt_vimba_camera.git
      version: indigo
    status: maintained
  ax2550:
    doc:
      type: git
      url: https://github.com/wjwwood/ax2550.git
      version: master
    release:
      tags:
        release: release/indigo/{package}/{version}
      url: https://github.com/wjwwood/ax2550-release.git
      version: 0.1.1-0
    source:
      type: git
      url: https://github.com/wjwwood/ax2550.git
      version: master
    status: maintained
  axis_camera:
    doc:
      type: git
      url: https://github.com/clearpathrobotics/axis_camera.git
      version: master
    release:
      tags:
        release: release/indigo/{package}/{version}
      url: https://github.com/clearpath-gbp/axis_camera-release.git
      version: 0.1.0-0
    source:
      type: git
      url: https://github.com/clearpathrobotics/axis_camera.git
      version: master
    status: maintained
  battery_monitor_rmp:
    doc:
      type: git
      url: https://github.com/WPI-RAIL/battery_monitor_rmp.git
      version: master
    release:
      tags:
        release: release/indigo/{package}/{version}
      url: https://github.com/wpi-rail-release/battery_monitor_rmp-release.git
      version: 0.0.2-0
    source:
      type: git
      url: https://github.com/WPI-RAIL/battery_monitor_rmp.git
      version: develop
    status: maintained
  bfl:
    release:
      tags:
        release: release/indigo/{package}/{version}
      url: https://github.com/ros-gbp/bfl-release.git
      version: 0.7.0-6
    status: maintained
  bond_core:
    doc:
      type: git
      url: https://github.com/ros/bond_core.git
      version: master
    release:
      packages:
      - bond
      - bond_core
      - bondcpp
      - bondpy
      - smclib
      tags:
        release: release/indigo/{package}/{version}
      url: https://github.com/ros-gbp/bond_core-release.git
      version: 1.7.16-0
    source:
      type: git
      url: https://github.com/ros/bond_core.git
      version: master
    status: maintained
  bride:
    release:
      packages:
      - bride
      - bride_compilers
      - bride_plugin_source
      - bride_templates
      - bride_tutorials
      tags:
        release: release/indigo/{package}/{version}
      url: https://github.com/ipa320/bride-release.git
      version: 0.3.3-1
    source:
      type: git
      url: https://github.com/ipa320/bride.git
      version: develop
    status: developed
  bta_ros:
    doc:
      type: git
      url: https://github.com/voxel-dot-at/bta_ros.git
      version: master
  calibration:
    doc:
      type: git
      url: https://github.com/ros-perception/calibration.git
      version: hydro
    release:
      packages:
      - calibration
      - calibration_estimation
      - calibration_launch
      - calibration_msgs
      - image_cb_detector
      - interval_intersection
      - joint_states_settler
      - laser_cb_detector
      - monocam_settler
      - settlerlib
      tags:
        release: release/indigo/{package}/{version}
      url: https://github.com/ros-gbp/calibration-release.git
      version: 0.10.12-0
    source:
      type: git
      url: https://github.com/ros-perception/calibration.git
      version: hydro
    status: maintained
  calvin_robot:
    doc:
      type: git
      url: https://github.com/uos/calvin_robot.git
      version: indigo
  camera1394:
    doc:
      type: git
      url: https://github.com/ros-drivers/camera1394.git
      version: master
    release:
      tags:
        release: release/indigo/{package}/{version}
      url: https://github.com/ros-drivers-gbp/camera1394-release.git
      version: 1.10.0-0
    source:
      type: git
      url: https://github.com/ros-drivers/camera1394.git
      version: master
    status: maintained
  camera1394stereo:
    doc:
      type: git
      url: https://github.com/srv/camera1394stereo.git
      version: indigo-devel
    release:
      tags:
        release: release/indigo/{package}/{version}
      url: https://github.com/srv/camera1394stereo-release.git
      version: 1.0.3-0
    source:
      type: git
      url: https://github.com/srv/camera1394stereo.git
      version: indigo-devel
    status: maintained
  camera_info_manager_py:
    doc:
      type: git
      url: https://github.com/ros-perception/camera_info_manager_py.git
      version: master
    release:
      tags:
        release: release/indigo/{package}/{version}
      url: https://github.com/ros-gbp/camera_info_manager_py-release.git
      version: 0.2.3-0
    source:
      type: git
      url: https://github.com/ros-perception/camera_info_manager_py.git
      version: master
    status: maintained
  camera_umd:
    release:
      packages:
      - camera_umd
      - jpeg_streamer
      - uvc_camera
      tags:
        release: release/indigo/{package}/{version}
      url: https://github.com/ktossell/camera_umd-release.git
      version: 0.2.4-0
    source:
      type: git
      url: https://github.com/ktossell/camera_umd.git
      version: master
    status: maintained
    status_description: Development has moved to libuvc_camera.
  capabilities:
    doc:
      type: git
      url: https://github.com/osrf/capabilities.git
      version: master
    release:
      tags:
        release: release/indigo/{package}/{version}
      url: https://github.com/ros-gbp/capabilities-release.git
      version: 0.2.0-0
    source:
      type: git
      url: https://github.com/osrf/capabilities.git
      version: master
    status: maintained
  care_o_bot:
    release:
      packages:
      - care_o_bot
      - care_o_bot_robot
      - care_o_bot_simulation
      tags:
        release: release/indigo/{package}/{version}
      url: https://github.com/ipa320/care-o-bot-release.git
      version: 0.6.0-0
    status: maintained
  carl_bot:
    doc:
      type: git
      url: https://github.com/WPI-RAIL/carl_bot.git
      version: master
    release:
      packages:
      - carl_bot
      - carl_bringup
      - carl_description
      - carl_dynamixel
      - carl_interactive_manipulation
      - carl_teleop
      - carl_tools
      tags:
        release: release/indigo/{package}/{version}
      url: https://github.com/wpi-rail-release/carl_bot-release.git
      version: 0.0.11-0
    source:
      type: git
      url: https://github.com/WPI-RAIL/carl_bot.git
      version: develop
    status: maintained
  carl_demos:
    doc:
      type: git
      url: https://github.com/WPI-RAIL/carl_demos.git
      version: master
    release:
      tags:
        release: release/indigo/{package}/{version}
      url: https://github.com/wpi-rail-release/carl_demos-release.git
      version: 0.0.4-0
    source:
      type: git
      url: https://github.com/WPI-RAIL/carl_demos.git
      version: develop
    status: maintained
  carl_estop:
    doc:
      type: git
      url: https://github.com/WPI-RAIL/carl_estop.git
      version: master
    release:
      tags:
        release: release/indigo/{package}/{version}
      url: https://github.com/wpi-rail-release/carl_estop-release.git
      version: 0.0.2-0
    source:
      type: git
      url: https://github.com/WPI-RAIL/carl_estop.git
      version: develop
    status: maintained
  carl_moveit:
    doc:
      type: git
      url: https://github.com/WPI-RAIL/carl_moveit.git
      version: master
    release:
      tags:
        release: release/indigo/{package}/{version}
      url: https://github.com/wpi-rail-release/carl_moveit-release.git
      version: 0.0.3-0
    source:
      type: git
      url: https://github.com/WPI-RAIL/carl_moveit.git
      version: develop
    status: maintained
  carl_navigation:
    doc:
      type: git
      url: https://github.com/WPI-RAIL/carl_navigation.git
      version: master
    release:
      tags:
        release: release/indigo/{package}/{version}
      url: https://github.com/wpi-rail-release/carl_navigation-release.git
      version: 0.0.9-0
    source:
      type: git
      url: https://github.com/WPI-RAIL/carl_navigation.git
      version: develop
    status: maintained
  carl_safety:
    doc:
      type: git
      url: https://github.com/WPI-RAIL/carl_safety.git
      version: master
    release:
      tags:
        release: release/indigo/{package}/{version}
      url: https://github.com/wpi-rail-release/carl_safety-release.git
      version: 0.0.2-0
    source:
      type: git
      url: https://github.com/WPI-RAIL/carl_safety.git
      version: develop
    status: maintained
  catkin:
    doc:
      type: git
      url: https://github.com/ros/catkin.git
      version: indigo-devel
    release:
      tags:
        release: release/indigo/{package}/{version}
      url: https://github.com/ros-gbp/catkin-release.git
      version: 0.6.9-1
    source:
      type: git
      url: https://github.com/ros/catkin.git
      version: indigo-devel
    status: maintained
  class_loader:
    doc:
      type: git
      url: https://github.com/ros/class_loader.git
      version: indigo-devel
    release:
      tags:
        release: release/indigo/{package}/{version}
      url: https://github.com/ros-gbp/class_loader-release.git
      version: 0.3.0-0
    source:
      type: git
      url: https://github.com/ros/class_loader.git
      version: indigo-devel
    status: maintained
  cmake_modules:
    release:
      tags:
        release: release/indigo/{package}/{version}
      url: https://github.com/ros-gbp/cmake_modules-release.git
      version: 0.3.2-0
    source:
      type: git
      url: https://github.com/ros/cmake_modules.git
      version: 0.3-devel
    status: maintained
  cob_calibration_data:
    doc:
      type: git
      url: https://github.com/ipa320/cob_calibration_data.git
      version: indigo_release_candidate
    release:
      tags:
        release: release/indigo/{package}/{version}
      url: https://github.com/ipa320/cob_calibration_data-release.git
      version: 0.6.2-0
    source:
      type: git
      url: https://github.com/ipa320/cob_calibration_data.git
      version: indigo_dev
    status: maintained
  cob_command_tools:
    doc:
      type: git
      url: https://github.com/ipa320/cob_command_tools.git
      version: indigo_release_candidate
    release:
      packages:
      - cob_command_gui
      - cob_command_tools
      - cob_dashboard
      - cob_interactive_teleop
      - cob_monitoring
      - cob_script_server
      - cob_teleop
      tags:
        release: release/indigo/{package}/{version}
      url: https://github.com/ipa320/cob_command_tools-release.git
      version: 0.6.1-2
    source:
      type: git
      url: https://github.com/ipa320/cob_command_tools.git
      version: indigo_dev
    status: maintained
  cob_common:
    doc:
      type: git
      url: https://github.com/ipa320/cob_common.git
      version: indigo_release_candidate
    release:
      packages:
      - brics_actuator
      - cob_common
      - cob_description
      - cob_msgs
      - cob_srvs
      - raw_description
      tags:
        release: release/indigo/{package}/{version}
      url: https://github.com/ipa320/cob_common-release.git
      version: 0.6.2-0
    source:
      type: git
      url: https://github.com/ipa320/cob_common.git
      version: indigo_dev
    status: maintained
  cob_control:
    doc:
      type: git
      url: https://github.com/ipa320/cob_control.git
      version: indigo_release_candidate
    release:
      packages:
      - cob_base_velocity_smoother
      - cob_collision_velocity_filter
      - cob_control
      - cob_control_mode_adapter
      - cob_footprint_observer
      - cob_frame_tracker
      - cob_hardware_interface
      - cob_lookat_controller
      - cob_model_identifier
      - cob_omni_drive_controller
      - cob_path_broadcaster
      - cob_trajectory_controller
      - cob_twist_controller
      tags:
        release: release/indigo/{package}/{version}
      url: https://github.com/ipa320/cob_control-release.git
      version: 0.6.6-0
    source:
      type: git
      url: https://github.com/ipa320/cob_control.git
      version: indigo_dev
    status: maintained
  cob_driver:
    doc:
      type: git
      url: https://github.com/ipa320/cob_driver.git
      version: indigo_release_candidate
    release:
      packages:
      - cob_base_drive_chain
      - cob_camera_sensors
      - cob_canopen_motor
      - cob_driver
      - cob_generic_can
      - cob_head_axis
      - cob_light
      - cob_mimic
      - cob_phidgets
      - cob_relayboard
      - cob_sick_lms1xx
      - cob_sick_s300
      - cob_sound
      - cob_undercarriage_ctrl
      - cob_utilities
      - cob_voltage_control
      tags:
        release: release/indigo/{package}/{version}
      url: https://github.com/ipa320/cob_driver-release.git
      version: 0.6.2-0
    source:
      type: git
      url: https://github.com/ipa320/cob_driver.git
      version: indigo_dev
    status: maintained
  cob_environments:
    doc:
      type: git
      url: https://github.com/ipa320/cob_environments.git
      version: indigo_release_candidate
    release:
      packages:
      - cob_default_env_config
      - cob_environments
      tags:
        release: release/indigo/{package}/{version}
      url: https://github.com/ipa320/cob_environments-release.git
      version: 0.6.0-0
    source:
      type: git
      url: https://github.com/ipa320/cob_environments.git
      version: indigo_dev
    status: maintained
  cob_extern:
    doc:
      type: git
      url: https://github.com/ipa320/cob_extern.git
      version: indigo_release_candidate
    release:
      packages:
      - cob_extern
      - libntcan
      - libpcan
      - libphidgets
      tags:
        release: release/indigo/{package}/{version}
      url: https://github.com/ipa320/cob_extern-release.git
      version: 0.6.0-1
    source:
      type: git
      url: https://github.com/ipa320/cob_extern.git
      version: indigo_dev
    status: maintained
  cob_gazebo_plugins:
    doc:
      type: git
      url: https://github.com/ipa320/cob_gazebo_plugins.git
      version: indigo_release_candidate
    release:
      packages:
      - cob_gazebo_plugins
      - cob_gazebo_ros_control
      tags:
        release: release/indigo/{package}/{version}
      url: https://github.com/ipa320/cob_gazebo_plugins-release.git
      version: 0.6.1-0
    source:
      type: git
      url: https://github.com/ipa320/cob_gazebo_plugins.git
      version: indigo_dev
    status: maintained
  cob_manipulation:
    doc:
      type: git
      url: https://github.com/ipa320/cob_manipulation.git
      version: indigo_release_candidate
    release:
      packages:
      - cob_grasp_generation
      - cob_kinematics
      - cob_lookat_action
      - cob_manipulation
      - cob_moveit_config
      - cob_moveit_interface
      - cob_pick_place_action
      - cob_tactiletools
      - cob_tray_monitor
      tags:
        release: release/indigo/{package}/{version}
      url: https://github.com/ipa320/cob_manipulation-release.git
      version: 0.6.0-0
    source:
      type: git
      url: https://github.com/ipa320/cob_manipulation.git
      version: indigo_dev
    status: maintained
  cob_navigation:
    doc:
      type: git
      url: https://github.com/ipa320/cob_navigation.git
      version: indigo_release_candidate
    release:
      packages:
      - cob_linear_nav
      - cob_mapping_slam
      - cob_navigation
      - cob_navigation_config
      - cob_navigation_global
      - cob_navigation_local
      - cob_navigation_slam
      - cob_scan_unifier
      tags:
        release: release/indigo/{package}/{version}
      url: https://github.com/ipa320/cob_navigation-release.git
      version: 0.6.1-0
    source:
      type: git
      url: https://github.com/ipa320/cob_navigation.git
      version: indigo_dev
    status: maintained
  cob_perception_common:
    doc:
      type: git
      url: https://github.com/ipa320/cob_perception_common.git
      version: indigo_release_candidate
    release:
      packages:
      - cob_cam3d_throttle
      - cob_image_flip
      - cob_object_detection_msgs
      - cob_perception_common
      - cob_perception_msgs
      - cob_vision_utils
      tags:
        release: release/indigo/{package}/{version}
      url: https://github.com/ipa320/cob_perception_common-release.git
      version: 0.6.4-0
    source:
      type: git
      url: https://github.com/ipa320/cob_perception_common.git
      version: indigo_dev
    status: maintained
  cob_robots:
    doc:
      type: git
      url: https://github.com/ipa320/cob_robots.git
      version: indigo_release_candidate
    release:
      packages:
      - cob_bringup
      - cob_controller_configuration_gazebo
      - cob_default_robot_config
      - cob_hardware_config
      - cob_robots
      tags:
        release: release/indigo/{package}/{version}
      url: https://github.com/ipa320/cob_robots-release.git
      version: 0.6.1-0
    source:
      type: git
      url: https://github.com/ipa320/cob_robots.git
      version: indigo_dev
    status: maintained
  cob_simulation:
    doc:
      type: git
      url: https://github.com/ipa320/cob_simulation.git
      version: indigo_release_candidate
    release:
      packages:
      - cob_bringup_sim
      - cob_gazebo
      - cob_gazebo_objects
      - cob_gazebo_worlds
      - cob_simulation
      tags:
        release: release/indigo/{package}/{version}
      url: https://github.com/ipa320/cob_simulation-release.git
      version: 0.6.2-0
    source:
      type: git
      url: https://github.com/ipa320/cob_simulation.git
      version: indigo_dev
    status: maintained
  cob_substitute:
    doc:
      type: git
      url: https://github.com/ipa320/cob_substitute.git
      version: indigo_release_candidate
    release:
      packages:
      - cob_lbr
      - cob_safety_controller
      - cob_substitute
      - frida_driver
      - prace_common
      - prace_gripper_driver
      tags:
        release: release/indigo/{package}/{version}
      url: https://github.com/ipa320/cob_substitute-release.git
      version: 0.6.0-0
    source:
      type: git
      url: https://github.com/ipa320/cob_substitute.git
      version: indigo_dev
    status: maintained
  common_msgs:
    doc:
      type: git
      url: https://github.com/ros/common_msgs.git
      version: indigo-devel
    release:
      packages:
      - actionlib_msgs
      - common_msgs
      - diagnostic_msgs
      - geometry_msgs
      - nav_msgs
      - sensor_msgs
      - shape_msgs
      - stereo_msgs
      - trajectory_msgs
      - visualization_msgs
      tags:
        release: release/indigo/{package}/{version}
      url: https://github.com/ros-gbp/common_msgs-release.git
      version: 1.11.6-0
    source:
      type: git
      url: https://github.com/ros/common_msgs.git
      version: indigo-devel
    status: maintained
  common_tutorials:
    doc:
      type: git
      url: https://github.com/ros/common_tutorials.git
      version: hydro-devel
    release:
      packages:
      - actionlib_tutorials
      - common_tutorials
      - nodelet_tutorial_math
      - pluginlib_tutorials
      - turtle_actionlib
      tags:
        release: release/indigo/{package}/{version}
      url: https://github.com/ros-gbp/common_tutorials-release.git
      version: 0.1.8-0
    source:
      type: git
      url: https://github.com/ros/common_tutorials.git
      version: hydro-devel
    status: maintained
  concert_scheduling:
    doc:
      type: git
      url: https://github.com/utexas-bwi/concert_scheduling.git
      version: master
    release:
      packages:
      - concert_resource_pool
      - concert_scheduler_requests
      - concert_scheduling
      - concert_simple_scheduler
      tags:
        release: release/indigo/{package}/{version}
      url: https://github.com/utexas-bwi-gbp/concert_scheduling-release.git
      version: 0.7.0-0
    source:
      type: git
      url: https://github.com/utexas-bwi/concert_scheduling.git
      version: master
    status: developed
  concert_services:
    doc:
      type: git
      url: https://github.com/robotics-in-concert/concert_services.git
      version: indigo
    release:
      packages:
      - concert_service_admin
      - concert_service_gazebo
      - concert_service_indoor_2d_map_prep
      - concert_service_teleop
      - concert_service_turtlesim
      - concert_service_waypoint_navigation
      - concert_services
      tags:
        release: release/indigo/{package}/{version}
      url: https://github.com/yujinrobot-release/concert_services-release.git
      version: 0.1.5-0
    source:
      type: git
      url: https://github.com/robotics-in-concert/concert_services.git
      version: indigo
    status: developed
  control_msgs:
    doc:
      type: git
      url: https://github.com/ros-controls/control_msgs.git
      version: indigo-devel
    release:
      tags:
        release: release/indigo/{package}/{version}
      url: https://github.com/ros-gbp/control_msgs-release.git
      version: 1.3.0-2
    source:
      type: git
      url: https://github.com/ros-controls/control_msgs.git
      version: indigo-devel
    status: maintained
  control_toolbox:
    doc:
      type: git
      url: https://github.com/ros-controls/control_toolbox.git
      version: indigo-devel
    release:
      tags:
        release: release/indigo/{package}/{version}
      url: https://github.com/ros-gbp/control_toolbox-release.git
      version: 1.13.0-0
    source:
      type: git
      url: https://github.com/ros-controls/control_toolbox.git
      version: indigo-devel
    status: maintained
  cpp_introspection:
    doc:
      type: git
      url: https://github.com/tu-darmstadt-ros-pkg/cpp_introspection.git
      version: master
  crazyflie:
    doc:
      type: git
      url: https://github.com/whoenig/crazyflie_ros.git
      version: master
    status: maintained
  crsm_slam:
    doc:
      type: git
      url: https://github.com/etsardou/crsm-slam-ros-pkg.git
      version: hydro-devel
    release:
      tags:
        release: release/indigo/{package}/{version}
      url: https://github.com/etsardou/crsm-slam-ros-pkg-release.git
      version: 1.0.3-0
    status: maintained
  cv_backports:
    release:
      tags:
        release: release/indigo/{package}/{version}
      url: https://github.com/yujinrobot-release/cv_backports-release.git
      version: 0.1.3-0
    source:
      type: git
      url: https://github.com/stonier/cv_backports.git
      version: indigo
    status: maintained
  demo_lidar:
    doc:
      type: git
      url: https://github.com/jizhang-cmu/demo_lidar.git
      version: indigo
  demo_pioneer:
    doc:
      type: git
      url: https://github.com/lagadic/demo_pioneer.git
      version: master
  demo_rgbd:
    doc:
      type: git
      url: https://github.com/jizhang-cmu/demo_rgbd.git
      version: indigo
  depthcloud_encoder:
    doc:
      type: git
      url: https://github.com/RobotWebTools/depthcloud_encoder.git
      version: master
    release:
      tags:
        release: release/indigo/{package}/{version}
      url: https://github.com/RobotWebTools-release/depthcloud_encoder-release.git
      version: 0.0.4-0
    source:
      type: git
      url: https://github.com/RobotWebTools/depthcloud_encoder.git
      version: develop
    status: maintained
  depthimage_to_laserscan:
    doc:
      type: git
      url: https://github.com/ros-perception/depthimage_to_laserscan.git
      version: indigo-devel
    release:
      tags:
        release: release/indigo/{package}/{version}
      url: https://github.com/ros-gbp/depthimage_to_laserscan-release.git
      version: 1.0.7-0
    source:
      type: git
      url: https://github.com/ros-perception/depthimage_to_laserscan.git
      version: indigo-devel
    status: maintained
  designator_integration:
    release:
      tags:
        release: release/indigo/{package}/{version}
      url: https://github.com/code-iai-release/designator_integration-release.git
      version: 0.0.1-0
    status: developed
  diagnostics:
    doc:
      type: git
      url: https://github.com/ros/diagnostics.git
      version: indigo-devel
    release:
      packages:
      - diagnostic_aggregator
      - diagnostic_analysis
      - diagnostic_common_diagnostics
      - diagnostic_updater
      - diagnostics
      - self_test
      - test_diagnostic_aggregator
      tags:
        release: release/indigo/{package}/{version}
      url: https://github.com/ros-gbp/diagnostics-release.git
      version: 1.8.6-0
    source:
      type: git
      url: https://github.com/ros/diagnostics.git
      version: indigo-devel
    status: maintained
  diffdrive_gazebo_plugin:
    doc:
      type: git
      url: https://github.com/uos/diffdrive_gazebo_plugin.git
      version: indigo
    source:
      type: git
      url: https://github.com/uos/diffdrive_gazebo_plugin.git
      version: indigo
  driver_common:
    doc:
      type: git
      url: https://github.com/ros-drivers/driver_common.git
      version: indigo-devel
    release:
      packages:
      - driver_base
      - driver_common
      - timestamp_tools
      tags:
        release: release/indigo/{package}/{version}
      url: https://github.com/ros-gbp/driver_common-release.git
      version: 1.6.8-2
    source:
      type: git
      url: https://github.com/ros-drivers/driver_common.git
      version: indigo-devel
    status: end-of-life
    status_description: Will be released only as long as required for PR2 drivers
      (hokuyo_node, wge100_driver)
  drums_ros:
    source:
      type: git
      url: https://github.com/drums-project/drums_ros.git
      version: indigo-devel
    status: developed
  dynamic_reconfigure:
    doc:
      type: git
      url: https://github.com/ros/dynamic_reconfigure.git
      version: master
    release:
      tags:
        release: release/indigo/{package}/{version}
      url: https://github.com/ros-gbp/dynamic_reconfigure-release.git
      version: 1.5.37-0
    source:
      type: git
      url: https://github.com/ros/dynamic_reconfigure.git
      version: master
    status: maintained
  dynamixel_motor:
    release:
      packages:
      - dynamixel_controllers
      - dynamixel_driver
      - dynamixel_motor
      - dynamixel_msgs
      - dynamixel_tutorials
      tags:
        release: release/indigo/{package}/{version}
      url: https://github.com/arebgun/dynamixel_motor-release.git
      version: 0.4.0-0
  ecl_core:
    doc:
      type: git
      url: https://github.com/stonier/ecl_core.git
      version: indigo
    release:
      packages:
      - ecl_command_line
      - ecl_concepts
      - ecl_containers
      - ecl_converters
      - ecl_core
      - ecl_core_apps
      - ecl_devices
      - ecl_eigen
      - ecl_exceptions
      - ecl_formatters
      - ecl_geometry
      - ecl_ipc
      - ecl_linear_algebra
      - ecl_math
      - ecl_mpl
      - ecl_sigslots
      - ecl_statistics
      - ecl_streams
      - ecl_threads
      - ecl_time
      - ecl_type_traits
      - ecl_utilities
      tags:
        release: release/indigo/{package}/{version}
      url: https://github.com/yujinrobot-release/ecl_core-release.git
      version: 0.61.0-0
    source:
      type: git
      url: https://github.com/stonier/ecl_core.git
      version: indigo
    status: maintained
  ecl_lite:
    doc:
      type: git
      url: https://github.com/stonier/ecl_lite.git
      version: indigo
    release:
      packages:
      - ecl_config
      - ecl_converters_lite
      - ecl_errors
      - ecl_io
      - ecl_lite
      - ecl_sigslots_lite
      - ecl_time_lite
      tags:
        release: release/indigo/{package}/{version}
      url: https://github.com/yujinrobot-release/ecl_lite-release.git
      version: 0.61.0-0
    source:
      type: git
      url: https://github.com/stonier/ecl_lite.git
      version: indigo
    status: maintained
  ecl_manipulation:
    doc:
      type: git
      url: https://github.com/stonier/ecl_manipulation.git
      version: indigo
    release:
      packages:
      - ecl
      - ecl_manipulation
      - ecl_manipulators
      tags:
        release: release/indigo/{package}/{version}
      url: https://github.com/yujinrobot-release/ecl_manipulation-release.git
      version: 0.60.0-1
    source:
      type: git
      url: https://github.com/stonier/ecl_manipulation.git
      version: indigo
    status: maintained
  ecl_navigation:
    doc:
      type: git
      url: https://github.com/stonier/ecl_navigation.git
      version: indigo
    release:
      packages:
      - ecl_mobile_robot
      - ecl_navigation
      tags:
        release: release/indigo/{package}/{version}
      url: https://github.com/yujinrobot-release/ecl_navigation-release.git
      version: 0.60.0-1
    source:
      type: git
      url: https://github.com/stonier/ecl_navigation.git
      version: indigo
    status: maintained
  ecl_tools:
    doc:
      type: git
      url: https://github.com/stonier/ecl_tools.git
      version: indigo
    release:
      packages:
      - ecl_build
      - ecl_license
      - ecl_tools
      tags:
        release: release/indigo/{package}/{version}
      url: https://github.com/yujinrobot-release/ecl_tools-release.git
      version: 0.61.0-0
    source:
      type: git
      url: https://github.com/stonier/ecl_tools.git
      version: indigo
    status: maintained
  ecto:
    release:
      tags:
        release: release/indigo/{package}/{version}
      url: https://github.com/ros-gbp/ecto-release.git
      version: 0.6.7-0
    source:
      type: git
      url: https://github.com/plasmodic/ecto.git
      version: master
    status: maintained
  ecto_image_pipeline:
    release:
      tags:
        release: release/indigo/{package}/{version}
      url: https://github.com/ros-gbp/ecto_image_pipeline-release.git
      version: 0.5.4-0
    source:
      type: git
      url: https://github.com/plasmodic/ecto_image_pipeline.git
      version: master
    status: maintained
  ecto_opencv:
    release:
      tags:
        release: release/indigo/{package}/{version}
      url: https://github.com/ros-gbp/ecto_opencv-release.git
      version: 0.5.3-0
    source:
      type: git
      url: https://github.com/plasmodic/ecto_opencv.git
      version: master
    status: maintained
  ecto_openni:
    release:
      tags:
        release: release/indigo/{package}/{version}
      url: https://github.com/ros-gbp/ecto_openni-release.git
      version: 0.4.0-0
    source:
      type: git
      url: https://github.com/plasmodic/ecto_openni.git
      version: master
    status: maintained
  ecto_pcl:
    release:
      tags:
        release: release/indigo/{package}/{version}
      url: https://github.com/ros-gbp/ecto_pcl-release.git
      version: 0.4.1-0
    source:
      type: git
      url: https://github.com/plasmodic/ecto_pcl.git
      version: master
    status: maintained
  ecto_ros:
    release:
      tags:
        release: release/indigo/{package}/{version}
      url: https://github.com/ros-gbp/ecto_ros-release.git
      version: 0.4.5-0
    source:
      type: git
      url: https://github.com/plasmodic/ecto_ros.git
      version: master
    status: maintained
  eigen_stl_containers:
    release:
      tags:
        release: release/indigo/{package}/{version}
      url: https://github.com/ros-gbp/eigen_stl_containers-release.git
      version: 0.1.4-0
  executive_smach:
    release:
      packages:
      - executive_smach
      - smach
      - smach_msgs
      - smach_ros
      tags:
        release: release/indigo/{package}/{version}
      url: https://github.com/ros-gbp/executive_smach-release.git
      version: 2.0.0-0
    source:
      type: git
      url: https://github.com/ros/executive_smach.git
      version: indigo-devel
    status: maintained
  executive_smach_visualization:
    release:
      packages:
      - executive_smach_visualization
      - smach_viewer
      tags:
        release: release/indigo/{package}/{version}
      url: https://github.com/jbohren/executive_smach_visualization-release.git
      version: 2.0.0-0
    source:
      type: git
      url: https://github.com/ros-visualization/executive_smach_visualization.git
      version: indigo-devel
    status: developed
  fanuc:
    doc:
      type: git
      url: https://github.com/ros-industrial/fanuc.git
      version: hydro-devel
    status: developed
  fanuc_experimental:
    doc:
      type: git
      url: https://github.com/ros-industrial/fanuc_experimental.git
      version: hydro-devel
    status: developed
  fcl:
    release:
      tags:
        release: release/indigo/{package}/{version}
      url: https://github.com/ros-gbp/fcl-release.git
      version: 0.3.2-0
    status: maintained
  filters:
    release:
      tags:
        release: release/indigo/{package}/{version}
      url: https://github.com/ros-gbp/filters-release.git
      version: 1.7.4-0
    source:
      type: git
      url: https://github.com/ros/filters.git
      version: hydro-devel
    status: maintained
  flir_ptu:
    doc:
      type: git
      url: https://github.com/ros-drivers/flir_ptu.git
      version: master
    release:
      packages:
      - flir_ptu_description
      - flir_ptu_driver
      - flir_ptu_viz
      tags:
        release: release/indigo/{package}/{version}
      url: https://github.com/ros-drivers-gbp/flir_ptu-release.git
      version: 0.1.4-0
    source:
      type: git
      url: https://github.com/ros-drivers/flir_ptu.git
      version: master
    status: developed
  freenect_stack:
    doc:
      type: git
      url: https://github.com/ros-drivers/freenect_stack.git
      version: master
    release:
      packages:
      - freenect_camera
      - freenect_launch
      - freenect_stack
      tags:
        release: release/indigo/{package}/{version}
      url: https://github.com/ros-drivers-gbp/freenect_stack-release.git
      version: 0.3.2-1
    source:
      type: git
      url: https://github.com/ros-drivers/freenect_stack.git
      version: master
    status: maintained
  frontier_exploration:
    doc:
      type: git
      url: https://github.com/paulbovbel/frontier_exploration.git
      version: hydro-devel
    release:
      tags:
        release: release/indigo/{package}/{version}
      url: https://github.com/paulbovbel/frontier_exploration-release.git
      version: 0.2.2-0
    source:
      type: git
      url: https://github.com/paulbovbel/frontier_exploration.git
      version: hydro-devel
    status: maintained
  gazebo2rviz:
    source:
      type: git
      url: https://github.com/andreasBihlmaier/gazebo2rviz.git
      version: master
    status: developed
  gazebo_ros_pkgs:
    doc:
      type: git
      url: https://github.com/ros-simulation/gazebo_ros_pkgs.git
      version: indigo-devel
    release:
      packages:
      - gazebo_msgs
      - gazebo_plugins
      - gazebo_ros
      - gazebo_ros_control
      - gazebo_ros_pkgs
      tags:
        release: release/indigo/{package}/{version}
      url: https://github.com/ros-gbp/gazebo_ros_pkgs-release.git
      version: 2.4.7-1
    source:
      type: git
      url: https://github.com/ros-simulation/gazebo_ros_pkgs.git
      version: indigo-devel
    status: developed
  gencpp:
    doc:
      type: git
      url: https://github.com/ros/gencpp.git
      version: indigo-devel
    release:
      tags:
        release: release/indigo/{package}/{version}
      url: https://github.com/ros-gbp/gencpp-release.git
      version: 0.5.2-0
    source:
      type: git
      url: https://github.com/ros/gencpp.git
      version: indigo-devel
    status: maintained
  genlisp:
    doc:
      type: git
      url: https://github.com/ros/genlisp.git
      version: groovy-devel
    release:
      tags:
        release: release/indigo/{package}/{version}
      url: https://github.com/ros-gbp/genlisp-release.git
      version: 0.4.14-0
    source:
      type: git
      url: https://github.com/ros/genlisp.git
      version: groovy-devel
    status: maintained
  genmsg:
    doc:
      type: git
      url: https://github.com/ros/genmsg.git
      version: indigo-devel
    release:
      tags:
        release: release/indigo/{package}/{version}
      url: https://github.com/ros-gbp/genmsg-release.git
      version: 0.5.6-0
    source:
      type: git
      url: https://github.com/ros/genmsg.git
      version: indigo-devel
    status: maintained
  genpy:
    doc:
      type: git
      url: https://github.com/ros/genpy.git
      version: indigo-devel
    release:
      tags:
        release: release/indigo/{package}/{version}
      url: https://github.com/ros-gbp/genpy-release.git
      version: 0.5.3-0
    source:
      type: git
      url: https://github.com/ros/genpy.git
      version: indigo-devel
    status: maintained
  geographic_info:
    doc:
      type: git
      url: https://github.com/ros-geographic-info/geographic_info.git
      version: master
    release:
      packages:
      - geodesy
      - geographic_info
      - geographic_msgs
      tags:
        release: release/indigo/{package}/{version}
      url: https://github.com/ros-geographic-info/geographic_info-release.git
      version: 0.4.0-0
    source:
      type: git
      url: https://github.com/ros-geographic-info/geographic_info.git
      version: master
    status: developed
  geometric_shapes:
    doc:
      type: git
      url: https://github.com/ros-planning/geometric_shapes.git
      version: indigo-devel
    release:
      tags:
        release: release/indigo/{package}/{version}
      url: https://github.com/ros-gbp/geometric_shapes-release.git
      version: 0.4.1-0
    status: maintained
  geometry:
    doc:
      type: git
      url: https://github.com/ros/geometry.git
      version: indigo-devel
    release:
      packages:
      - eigen_conversions
      - geometry
      - kdl_conversions
      - tf
      - tf_conversions
      tags:
        release: release/indigo/{package}/{version}
      url: https://github.com/ros-gbp/geometry-release.git
      version: 1.11.3-1
    source:
      type: git
      url: https://github.com/ros/geometry.git
      version: indigo-devel
    status: maintained
  geometry_experimental:
    doc:
      type: git
      url: https://github.com/ros/geometry_experimental.git
      version: indigo-devel
    release:
      packages:
      - geometry_experimental
      - tf2
      - tf2_bullet
      - tf2_geometry_msgs
      - tf2_kdl
      - tf2_msgs
      - tf2_py
      - tf2_ros
      - tf2_tools
      tags:
        release: release/indigo/{package}/{version}
      url: https://github.com/ros-gbp/geometry_experimental-release.git
      version: 0.5.6-0
    source:
      type: git
      url: https://github.com/ros/geometry_experimental.git
      version: indigo-devel
    status: maintained
  geometry_tutorials:
    doc:
      type: git
      url: https://github.com/ros/geometry_tutorials.git
      version: hydro-devel
    release:
      packages:
      - geometry_tutorials
      - turtle_tf
      - turtle_tf2
      tags:
        release: release/indigo/{package}/{version}
      url: https://github.com/ros-gbp/geometry_tutorials-release.git
      version: 0.2.1-0
    source:
      type: git
      url: https://github.com/ros/geometry_tutorials.git
      version: hydro-devel
    status: maintained
  gperftools_21:
    release:
      tags:
        release: release/indigo/{package}/{version}
      url: https://github.com/ros-gbp/gperftools_21-release.git
      version: 2.1.0-1
    status: maintained
  gps_umd:
    release:
      packages:
      - gps_common
      - gps_umd
      - gpsd_client
      tags:
        release: release/indigo/{package}/{version}
      url: https://github.com/ktossell/gps_umd-release.git
      version: 0.1.7-0
  graft:
    doc:
      type: git
      url: https://github.com/ros-perception/graft.git
      version: hydro-devel
    release:
      tags:
        release: release/indigo/{package}/{version}
      url: https://github.com/ros-gbp/graft-release.git
      version: 0.2.0-0
    status: developed
  graph_msgs:
    doc:
      type: git
      url: https://github.com/davetcoleman/graph_msgs.git
      version: indigo-devel
    release:
      tags:
        release: release/indigo/{package}/{version}
      url: https://github.com/davetcoleman/graph_msgs-release.git
      version: 0.1.0-0
    source:
      type: git
      url: https://github.com/davetcoleman/graph_msgs.git
      version: indigo-devel
    status: maintained
  grasping_msgs:
    doc:
      type: git
      url: https://github.com/mikeferguson/grasping_msgs.git
      version: master
    release:
      tags:
        release: release/indigo/{package}/{version}
      url: https://github.com/mikeferguson/grasping_msgs-gbp.git
      version: 0.3.1-0
    status: developed
  grizzly:
    doc:
      type: git
      url: https://github.com/g/grizzly.git
      version: indigo-devel
    release:
      packages:
      - grizzly_description
      - grizzly_motion
      - grizzly_msgs
      - grizzly_navigation
      - grizzly_teleop
      tags:
        release: release/indigo/{package}/{version}
      url: https://github.com/clearpath-gbp/grizzly-release.git
      version: 0.3.0-0
    source:
      type: git
      url: https://github.com/g/grizzly.git
      version: indigo-devel
    status: maintained
  grizzly_desktop:
    doc:
      type: git
      url: https://github.com/g/grizzly_desktop.git
      version: indigo-devel
    release:
      packages:
      - grizzly_desktop
      - grizzly_viz
      tags:
        release: release/indigo/{package}/{version}
      url: https://github.com/clearpath-gbp/grizzly_desktop-release.git
      version: 0.2.1-0
    source:
      type: git
      url: https://github.com/g/grizzly_desktop.git
      version: indigo-devel
    status: maintained
  grizzly_simulator:
    doc:
      type: git
      url: https://github.com/g/grizzly_simulator.git
      version: indigo-devel
    release:
      packages:
      - grizzly_gazebo
      - grizzly_gazebo_plugins
      - grizzly_simulator
      tags:
        release: release/indigo/{package}/{version}
      url: https://github.com/clearpath-gbp/grizzly_simulator-release.git
      version: 0.2.0-0
    source:
      type: git
      url: https://github.com/g/grizzly_simulator.git
      version: indigo-devel
    status: maintained
  hector_gazebo:
    doc:
      type: git
      url: https://github.com/tu-darmstadt-ros-pkg/hector_gazebo.git
      version: indigo-devel
    release:
      packages:
      - hector_gazebo
      - hector_gazebo_plugins
      - hector_gazebo_thermal_camera
      - hector_gazebo_worlds
      - hector_sensors_gazebo
      tags:
        release: release/indigo/{package}/{version}
      url: https://github.com/tu-darmstadt-ros-pkg-gbp/hector_gazebo-release.git
      version: 0.3.4-0
    status: maintained
  hector_localization:
    doc:
      type: git
      url: https://github.com/tu-darmstadt-ros-pkg/hector_localization.git
      version: catkin
    release:
      packages:
      - hector_localization
      - hector_pose_estimation
      - hector_pose_estimation_core
      - message_to_tf
      tags:
        release: release/indigo/{package}/{version}
      url: https://github.com/tu-darmstadt-ros-pkg-gbp/hector_localization-release.git
      version: 0.1.5-0
    status: maintained
  hector_models:
    doc:
      type: git
      url: https://github.com/tu-darmstadt-ros-pkg/hector_models.git
      version: indigo-devel
    release:
      packages:
      - hector_components_description
      - hector_models
      - hector_sensors_description
      - hector_xacro_tools
      tags:
        release: release/indigo/{package}/{version}
      url: https://github.com/tu-darmstadt-ros-pkg-gbp/hector_models-release.git
      version: 0.3.2-0
    status: maintained
  hector_navigation:
    doc:
      type: git
      url: https://github.com/tu-darmstadt-ros-pkg/hector_navigation.git
      version: master
  hector_nist_arenas_gazebo:
    doc:
      type: git
      url: https://github.com/tu-darmstadt-ros-pkg/hector_nist_arenas_gazebo.git
      version: indigo-devel
  hector_quadrotor:
    doc:
      type: git
      url: https://github.com/tu-darmstadt-ros-pkg/hector_quadrotor.git
      version: indigo-devel
    release:
      packages:
      - hector_quadrotor
      - hector_quadrotor_controller
      - hector_quadrotor_controller_gazebo
      - hector_quadrotor_demo
      - hector_quadrotor_description
      - hector_quadrotor_gazebo
      - hector_quadrotor_gazebo_plugins
      - hector_quadrotor_model
      - hector_quadrotor_pose_estimation
      - hector_quadrotor_teleop
      - hector_uav_msgs
      tags:
        release: release/indigo/{package}/{version}
      url: https://github.com/tu-darmstadt-ros-pkg-gbp/hector_quadrotor-release.git
      version: 0.3.3-0
    status: maintained
  hector_quadrotor_apps:
    doc:
      type: git
      url: https://github.com/tu-darmstadt-ros-pkg/hector_quadrotor_apps.git
      version: master
  hector_slam:
    doc:
      type: git
      url: https://github.com/tu-darmstadt-ros-pkg/hector_slam.git
      version: catkin
    release:
      packages:
      - hector_compressed_map_transport
      - hector_geotiff
      - hector_geotiff_plugins
      - hector_imu_attitude_to_tf
      - hector_imu_tools
      - hector_map_server
      - hector_map_tools
      - hector_mapping
      - hector_marker_drawing
      - hector_nav_msgs
      - hector_slam
      - hector_slam_launch
      - hector_trajectory_server
      tags:
        release: release/indigo/{package}/{version}
      url: https://github.com/tu-darmstadt-ros-pkg-gbp/hector_slam-release.git
      version: 0.3.3-0
    status: maintained
  hector_vision:
    doc:
      type: git
      url: https://github.com/tu-darmstadt-ros-pkg/hector_vision.git
      version: master
  hector_visualization:
    doc:
      type: git
      url: https://github.com/tu-darmstadt-ros-pkg/hector_visualization.git
      version: master
  hector_worldmodel:
    doc:
      type: git
      url: https://github.com/tu-darmstadt-ros-pkg/hector_worldmodel.git
      version: catkin
    release:
      packages:
      - hector_object_tracker
      - hector_worldmodel
      - hector_worldmodel_geotiff_plugins
      - hector_worldmodel_msgs
      tags:
        release: release/indigo/{package}/{version}
      url: https://github.com/tu-darmstadt-ros-pkg-gbp/hector_worldmodel-release.git
      version: 0.3.2-0
    status: maintained
  hokuyo_node:
    doc:
      type: git
      url: https://github.com/ros-drivers/hokuyo_node.git
      version: indigo-devel
    release:
      tags:
        release: release/indigo/{package}/{version}
      url: https://github.com/ros-gbp/hokuyo_node-release.git
      version: 1.7.8-1
    source:
      type: git
      url: https://github.com/ros-drivers/hokuyo_node.git
      version: indigo-devel
    status: maintained
  household_objects_database_msgs:
    release:
      tags:
        release: release/indigo/{package}/{version}
      url: https://github.com/ros-gbp/household_objects_database_msgs-release.git
      version: 0.1.1-2
    status: maintained
  hrpsys:
    release:
      tags:
        release: release/indigo/{package}/{version}
      url: https://github.com/tork-a/hrpsys-release.git
      version: 315.2.8-1
    status: developed
  humanoid_msgs:
    doc:
      type: git
      url: https://github.com/ahornung/humanoid_msgs.git
      version: master
    release:
      packages:
      - humanoid_msgs
      - humanoid_nav_msgs
      tags:
        release: release/indigo/{package}/{version}
      url: https://github.com/ros-gbp/humanoid_msgs-release.git
      version: 0.3.0-1
    source:
      type: git
      url: https://github.com/ahornung/humanoid_msgs.git
      version: devel
    status: maintained
  iai_common_msgs:
    release:
      packages:
      - data_vis_msgs
      - designator_integration_msgs
      - dna_extraction_msgs
      - grasp_stability_msgs
      - iai_common_msgs
      - iai_content_msgs
      - iai_control_msgs
      - iai_kinematics_msgs
      - iai_robosherlock_actions
      - iai_urdf_msgs
      - mln_robosherlock_msgs
      - person_msgs
      - saphari_msgs
      - scanning_table_msgs
      - sherlock_sim_msgs
      tags:
        release: release/indigo/{package}/{version}
      url: https://github.com/code-iai-release/iai_common_msgs-release.git
      version: 0.0.3-1
    status: developed
  icart_mini:
    doc:
      type: git
      url: https://github.com/open-rdc/icart_mini.git
      version: indigo-devel
    release:
      packages:
      - combine_dr_measurements
      - force_rotate_recovery
      - icart_mini
      - icart_mini_control
      - icart_mini_description
      - icart_mini_driver
      - icart_mini_gazebo
      - icart_mini_navigation
      - waypoints_navigation
      tags:
        release: release/indigo/{package}/{version}
      url: https://github.com/open-rdc/icart_mini-release.git
      version: 0.1.1-2
    source:
      type: git
      url: https://github.com/open-rdc/icart_mini.git
      version: indigo-devel
    status: developed
  image_common:
    doc:
      type: git
      url: https://github.com/ros-perception/image_common.git
      version: hydro-devel
    release:
      packages:
      - camera_calibration_parsers
      - camera_info_manager
      - image_common
      - image_transport
      - polled_camera
      tags:
        release: release/indigo/{package}/{version}
      url: https://github.com/ros-gbp/image_common-release.git
      version: 1.11.4-0
    source:
      type: git
      url: https://github.com/ros-perception/image_common.git
      version: hydro-devel
    status: maintained
  image_pipeline:
    doc:
      type: git
      url: https://github.com/ros-perception/image_pipeline.git
      version: indigo
    release:
      packages:
      - camera_calibration
      - depth_image_proc
      - image_pipeline
      - image_proc
      - image_rotate
      - image_view
      - stereo_image_proc
      tags:
        release: release/indigo/{package}/{version}
      url: https://github.com/ros-gbp/image_pipeline-release.git
      version: 1.12.11-0
    source:
      type: git
      url: https://github.com/ros-perception/image_pipeline.git
      version: indigo
    status: maintained
  image_transport_plugins:
    doc:
      type: git
      url: https://github.com/ros-perception/image_transport_plugins.git
      version: indigo-devel
    release:
      packages:
      - compressed_depth_image_transport
      - compressed_image_transport
      - image_transport_plugins
      - theora_image_transport
      tags:
        release: release/indigo/{package}/{version}
      url: https://github.com/ros-gbp/image_transport_plugins-release.git
      version: 1.9.1-0
    source:
      type: git
      url: https://github.com/ros-perception/image_transport_plugins.git
      version: indigo-devel
    status: maintained
  imu_pipeline:
    doc:
      type: git
      url: https://github.com/ros-perception/imu_pipeline.git
      version: indigo-devel
    release:
      tags:
        release: release/indigo/{package}/{version}
      url: https://github.com/ros-gbp/imu_pipeline-release.git
      version: 0.1.3-1
    source:
      type: git
      url: https://github.com/ros-perception/imu_pipeline.git
      version: indigo-devel
    status: maintained
  imu_tools:
    doc:
      type: git
      url: https://github.com/ccny-ros-pkg/imu_tools.git
      version: indigo
    release:
      packages:
      - imu_filter_madgwick
      - imu_tools
      - rviz_imu_plugin
      tags:
        release: release/indigo/{package}/{version}
      url: https://github.com/uos-gbp/imu_tools-release.git
      version: 1.0.1-0
    source:
      type: git
      url: https://github.com/ccny-ros-pkg/imu_tools.git
      version: indigo
    status: developed
  innok_heros_driver:
    doc:
      type: git
      url: https://github.com/innokrobotics/innok_heros_driver.git
      version: indigo
    release:
      tags:
        release: release/indigo/{package}/{version}
      url: https://github.com/innokrobotics/innok_heros_driver-release.git
      version: 1.0.0-0
    source:
      type: git
      url: https://github.com/innokrobotics/innok_heros_driver.git
      version: indigo
    status: maintained
  innok_heros_lights:
    doc:
      type: git
      url: https://github.com/innokrobotics/innok_heros_lights.git
      version: indigo
    release:
      tags:
        release: release/indigo/{package}/{version}
      url: https://github.com/innokrobotics/innok_heros_lights-release.git
      version: 1.0.0-1
    source:
      type: git
      url: https://github.com/innokrobotics/innok_heros_lights.git
      version: indigo
    status: maintained
  interaction_cursor_3d:
    release:
      packages:
      - interaction_cursor_3d
      - interaction_cursor_demo
      - interaction_cursor_msgs
      - interaction_cursor_rviz
      tags:
        release: release/indigo/{package}/{version}
      url: https://github.com/aleeper/interaction_cursor_3d-release.git
      version: 0.0.3-1
    source:
      type: git
      url: https://github.com/aleeper/interaction_cursor_3d.git
      version: indigo-devel
    status: developed
  interactive_marker_proxy:
    doc:
      type: git
      url: https://github.com/RobotWebTools/interactive_marker_proxy.git
      version: master
    release:
      tags:
        release: release/indigo/{package}/{version}
      url: https://github.com/RobotWebTools-release/interactive_marker_proxy-release.git
      version: 0.1.2-0
    source:
      type: git
      url: https://github.com/RobotWebTools/interactive_marker_proxy.git
      version: develop
    status: maintained
  interactive_marker_twist_server:
    doc:
      type: git
      url: https://github.com/ros-visualization/interactive_marker_twist_server.git
      version: indigo-devel
    release:
      tags:
        release: release/indigo/{package}/{version}
      url: https://github.com/ros-gbp/interactive_marker_twist_server-release.git
      version: 1.0.0-0
    source:
      type: git
      url: https://github.com/ros-visualization/interactive_marker_twist_server.git
      version: indigo-devel
    status: maintained
  interactive_markers:
    doc:
      type: git
      url: https://github.com/ros-visualization/interactive_markers.git
      version: indigo-devel
    release:
      tags:
        release: release/indigo/{package}/{version}
      url: https://github.com/ros-gbp/interactive_markers-release.git
      version: 1.11.1-0
    source:
      type: git
      url: https://github.com/ros-visualization/interactive_markers.git
      version: indigo-devel
    status: maintained
  interactive_world:
    doc:
      type: git
      url: https://github.com/WPI-RAIL/interactive_world.git
      version: master
    release:
      packages:
      - interactive_world
      - interactive_world_msgs
      - interactive_world_parser
      - interactive_world_tools
      - jinteractiveworld
      tags:
        release: release/indigo/{package}/{version}
      url: https://github.com/wpi-rail-release/interactive_world-release.git
      version: 0.0.2-0
    source:
      type: git
      url: https://github.com/WPI-RAIL/interactive_world.git
      version: develop
    status: maintained
  ipa_canopen:
    doc:
      type: git
      url: https://github.com/ipa320/ipa_canopen.git
      version: indigo_release_candidate
    release:
      packages:
      - ipa_canopen
      - ipa_canopen_core
      - ipa_canopen_ros
      tags:
        release: release/indigo/{package}/{version}
      url: https://github.com/ipa320/ipa_canopen-release.git
      version: 0.6.0-0
    source:
      type: git
      url: https://github.com/ipa320/ipa_canopen.git
      version: indigo_dev
    status: maintained
  ira_photonfocus_driver:
    release:
      tags:
        release: release/indigo/{package}/{version}
      url: https://github.com/iralabdisco/ira_photonfocus_driver-release.git
      version: 1.0.0-3
    source:
      type: git
      url: https://github.com/iralabdisco/ira_photonfocus_driver.git
      version: master
    status: maintained
  jackal:
    doc:
      type: git
      url: https://github.com/jackal/jackal.git
      version: indigo-devel
    release:
      packages:
      - jackal_control
      - jackal_description
      - jackal_diff_drive_controller
      - jackal_msgs
      - jackal_navigation
      tags:
        release: release/indigo/{package}/{version}
      url: https://github.com/clearpath-gbp/jackal-release.git
      version: 0.4.0-0
    source:
      type: git
      url: https://github.com/jackal/jackal.git
      version: indigo-devel
    status: developed
  jackal_desktop:
    doc:
      type: git
      url: https://github.com/jackal/jackal_desktop.git
      version: indigo-devel
    release:
      packages:
      - jackal_desktop
      - jackal_viz
      tags:
        release: release/indigo/{package}/{version}
      url: https://github.com/clearpath-gbp/jackal_desktop-release.git
      version: 0.3.0-0
    source:
      type: git
      url: https://github.com/jackal/jackal_desktop.git
      version: indigo-devel
    status: developed
  jackal_robot:
    doc:
      type: git
      url: https://github.com/jackal/jackal_robot.git
      version: indigo-devel
    status: developed
  jackal_simulator:
    doc:
      type: git
      url: https://github.com/jackal/jackal_simulator.git
      version: indigo-devel
    release:
      packages:
      - jackal_gazebo
      - jackal_simulator
      tags:
        release: release/indigo/{package}/{version}
      url: https://github.com/clearpath-gbp/jackal_simulator-release.git
      version: 0.2.3-0
    source:
      type: git
      url: https://github.com/jackal/jackal_simulator.git
      version: indigo-devel
    status: developed
  joystick_drivers:
    doc:
      type: git
      url: https://github.com/ros-drivers/joystick_drivers.git
      version: indigo-devel
    release:
      packages:
      - joy
      - joystick_drivers
      - ps3joy
      - spacenav_node
      - wiimote
      tags:
        release: release/indigo/{package}/{version}
      url: https://github.com/ros-gbp/joystick_drivers-release.git
      version: 1.10.0-0
    status: maintained
  jsk_common:
    doc:
      type: git
      url: https://github.com/jsk-ros-pkg/jsk_common.git
      version: master
    release:
      packages:
      - assimp_devel
      - bayesian_belief_networks
      - downward
      - dynamic_tf_publisher
      - ff
      - ffha
      - image_view2
      - jsk_common
      - jsk_footstep_msgs
      - jsk_gui_msgs
      - jsk_hark_msgs
      - jsk_network_tools
      - jsk_tilt_laser
      - jsk_tools
      - jsk_topic_tools
      - julius
      - libsiftfast
      - mini_maxwell
      - multi_map_server
      - nlopt
      - opt_camera
      - posedetection_msgs
      - rospatlite
      - rosping
      - rostwitter
      - sklearn
      - speech_recognition_msgs
      - virtual_force_publisher
      - voice_text
      tags:
        release: release/indigo/{package}/{version}
      url: https://github.com/tork-a/jsk_common-release.git
      version: 1.0.56-0
    source:
      type: git
      url: https://github.com/jsk-ros-pkg/jsk_common.git
      version: master
    status: developed
  jsk_model_tools:
    doc:
      type: git
      url: https://github.com/jsk-ros-pkg/jsk_model_tools.git
      version: master
    release:
      packages:
      - eus_assimp
      - euscollada
      - jsk_model_tools
      tags:
        release: release/indigo/{package}/{version}
      url: https://github.com/tork-a/jsk_model_tools-release.git
      version: 0.1.7-1
    source:
      type: git
      url: https://github.com/jsk-ros-pkg/jsk_model_tools.git
      version: master
    status: developed
  jsk_pr2eus:
    doc:
      type: git
      url: https://github.com/jsk-ros-pkg/jsk_pr2eus.git
      version: master
    release:
      packages:
      - jsk_pr2eus
      - pr2eus
      tags:
        release: release/indigo/{package}/{version}
      url: https://github.com/tork-a/jsk_pr2eus-release.git
      version: 0.1.6-0
    source:
      type: git
      url: https://github.com/jsk-ros-pkg/jsk_pr2eus.git
      version: master
    status: developed
  jsk_roseus:
    doc:
      type: git
      url: https://github.com/jsk-ros-pkg/jsk_roseus.git
      version: master
    release:
      packages:
      - euslisp
      - geneus
      - jsk_roseus
      - roseus
      - roseus_msgs
      - roseus_smach
      tags:
        release: release/indigo/{package}/{version}
      url: https://github.com/tork-a/jsk_roseus-release.git
      version: 1.1.26-0
    source:
      type: git
      url: https://github.com/jsk-ros-pkg/jsk_roseus.git
      version: master
    status: maintained
  katana_driver:
    doc:
      type: git
      url: https://github.com/uos/katana_driver.git
      version: indigo
  keyboard:
    release:
      tags:
        release: release/indigo/{package}/{version}
      url: https://github.com/lrse-ros-release/keyboard-release.git
      version: 0.1.1-0
    source:
      type: git
      url: https://github.com/lrse/ros-keyboard.git
      version: master
    status: developed
  kinect_2d_scanner:
    doc:
      type: git
      url: https://github.com/mrpt-ros-pkg/kinect_2d_scanner.git
      version: master
    source:
      type: git
      url: https://github.com/mrpt-ros-pkg/kinect_2d_scanner.git
      version: master
    status: maintained
  kingfisher:
    doc:
      type: git
      url: https://github.com/kf/kingfisher.git
      version: indigo-devel
    release:
      packages:
      - kingfisher_description
      - kingfisher_msgs
      tags:
        release: release/indigo/{package}/{version}
      url: https://github.com/clearpath-gbp/kingfisher-release.git
      version: 0.1.0-0
    source:
      type: git
      url: https://github.com/kf/kingfisher.git
      version: indigo-devel
    status: maintained
  kobuki:
    doc:
      type: git
      url: https://github.com/yujinrobot/kobuki.git
      version: indigo
    release:
      packages:
      - kobuki
      - kobuki_auto_docking
      - kobuki_bumper2pc
      - kobuki_capabilities
      - kobuki_controller_tutorial
      - kobuki_description
      - kobuki_keyop
      - kobuki_node
      - kobuki_random_walker
      - kobuki_rapps
      - kobuki_safety_controller
      - kobuki_testsuite
      tags:
        release: release/indigo/{package}/{version}
      url: https://github.com/yujinrobot-release/kobuki-release.git
      version: 0.6.5-0
    source:
      type: git
      url: https://github.com/yujinrobot/kobuki.git
      version: indigo
    status: developed
  kobuki_core:
    doc:
      type: git
      url: https://github.com/yujinrobot/kobuki_core.git
      version: indigo
    release:
      packages:
      - kobuki_core
      - kobuki_dock_drive
      - kobuki_driver
      - kobuki_ftdi
      tags:
        release: release/indigo/{package}/{version}
      url: https://github.com/yujinrobot-release/kobuki_core-release.git
      version: 0.6.0-0
    source:
      type: git
      url: https://github.com/yujinrobot/kobuki_core.git
      version: indigo
    status: developed
  kobuki_desktop:
    doc:
      type: git
      url: https://github.com/yujinrobot/kobuki_desktop.git
      version: indigo
    release:
      packages:
      - kobuki_dashboard
      - kobuki_desktop
      - kobuki_gazebo
      - kobuki_gazebo_plugins
      - kobuki_qtestsuite
      - kobuki_rviz_launchers
      tags:
        release: release/indigo/{package}/{version}
      url: https://github.com/yujinrobot-release/kobuki_desktop-release.git
      version: 0.4.1-0
    source:
      type: git
      url: https://github.com/yujinrobot/kobuki_desktop.git
      version: indigo
    status: developed
  kobuki_msgs:
    doc:
      type: git
      url: https://github.com/yujinrobot/kobuki_msgs.git
      version: indigo
    release:
      tags:
        release: release/indigo/{package}/{version}
      url: https://github.com/yujinrobot-release/kobuki_msgs-release.git
      version: 0.6.1-0
    source:
      type: git
      url: https://github.com/yujinrobot/kobuki_msgs.git
      version: indigo
    status: developed
  kobuki_soft:
    doc:
      type: git
      url: https://github.com/yujinrobot/kobuki_soft.git
      version: indigo
    release:
      packages:
      - kobuki_soft
      - kobuki_softapps
      - kobuki_softnode
      tags:
        release: release/indigo/{package}/{version}
      url: https://github.com/yujinrobot-release/kobuki_soft-release.git
      version: 0.1.1-0
    source:
      type: git
      url: https://github.com/yujinrobot/kobuki_soft.git
      version: indigo
    status: developed
  korg_nanokontrol:
    doc:
      type: git
      url: https://github.com/ros-drivers/korg_nanokontrol.git
      version: master
    release:
      tags:
        release: release/indigo/{package}/{version}
      url: https://github.com/ros-gbp/korg_nanokontrol-release.git
      version: 0.1.2-0
    source:
      type: git
      url: https://github.com/ros-drivers/korg_nanokontrol.git
      version: master
    status: maintained
  kurt3d:
    doc:
      type: git
      url: https://github.com/uos/kurt3d.git
      version: indigo
  kurt_driver:
    doc:
      type: git
      url: https://github.com/uos/kurt_driver.git
      version: indigo
  kurt_navigation:
    doc:
      type: git
      url: https://github.com/uos/kurt_navigation.git
      version: indigo
  lama:
    doc:
      type: git
      url: https://github.com/lama-imr/lama.git
      version: indigo-devel
    source:
      type: git
      url: https://github.com/lama-imr/lama.git
      version: indigo-devel
  lama_costmap:
    doc:
      type: git
      url: https://github.com/lama-imr/lama_costmap.git
      version: indigo-devel
    source:
      type: git
      url: https://github.com/lama-imr/lama_costmap.git
      version: indigo-devel
  lama_featurenav:
    doc:
      type: git
      url: https://github.com/lama-imr/lama_featurenav.git
      version: indigo-devel
    source:
      type: git
      url: https://github.com/lama-imr/lama_featurenav.git
      version: indigo-devel
  lama_laser:
    doc:
      type: git
      url: https://github.com/lama-imr/lama_laser.git
      version: indigo-devel
    source:
      type: git
      url: https://github.com/lama-imr/lama_laser.git
      version: indigo-devel
  lama_polygon_matcher:
    doc:
      type: git
      url: https://github.com/lama-imr/lama_polygon_matcher.git
      version: indigo-devel
    source:
      type: git
      url: https://github.com/lama-imr/lama_polygon_matcher.git
      version: indigo-devel
  lama_test:
    doc:
      type: git
      url: https://github.com/lama-imr/lama_test.git
      version: indigo-devel
    source:
      type: git
      url: https://github.com/lama-imr/lama_test.git
      version: indigo-devel
  lama_utilities:
    doc:
      type: git
      url: https://github.com/lama-imr/lama_utilities.git
      version: indigo-devel
    source:
      type: git
      url: https://github.com/lama-imr/lama_utilities.git
      version: indigo-devel
  laser_assembler:
    doc:
      type: git
      url: https://github.com/ros-perception/laser_assembler.git
      version: hydro-devel
    release:
      tags:
        release: release/indigo/{package}/{version}
      url: https://github.com/ros-gbp/laser_assembler-release.git
      version: 1.7.2-0
    source:
      type: git
      url: https://github.com/ros-perception/laser_assembler.git
      version: hydro-devel
    status: maintained
  laser_filtering:
    doc:
      type: git
      url: https://github.com/DLu/laser_filtering.git
      version: hydro_devel
    release:
      packages:
      - laser_filtering
      - map_laser
      tags:
        release: release/indigo/{package}/{version}
      url: https://github.com/wu-robotics/laser_filtering_release.git
      version: 0.0.2-0
    source:
      type: git
      url: https://github.com/DLu/laser_filtering.git
      version: hydro_devel
  laser_filters:
    doc:
      type: git
      url: https://github.com/ros-perception/laser_filters.git
      version: indigo-devel
    release:
      tags:
        release: release/indigo/{package}/{version}
      url: https://github.com/ros-gbp/laser_filters-release.git
      version: 1.7.3-0
    source:
      type: git
      url: https://github.com/ros-perception/laser_filters.git
      version: indigo-devel
    status: maintained
  laser_geometry:
    doc:
      type: git
      url: https://github.com/ros-perception/laser_geometry.git
      version: indigo-devel
    release:
      tags:
        release: release/indigo/{package}/{version}
      url: https://github.com/ros-gbp/laser_geometry-release.git
      version: 1.6.2-0
    source:
      type: git
      url: https://github.com/ros-perception/laser_geometry.git
      version: indigo-devel
    status: maintained
  laser_pipeline:
    doc:
      type: git
      url: https://github.com/ros-perception/laser_pipeline.git
      version: hydro-devel
    release:
      tags:
        release: release/indigo/{package}/{version}
      url: https://github.com/ros-gbp/laser_pipeline-release.git
      version: 1.6.1-0
    source:
      type: git
      url: https://github.com/ros-perception/laser_pipeline.git
      version: hydro-devel
    status: maintained
  laser_proc:
    doc:
      type: git
      url: https://github.com/ros-perception/laser_proc.git
      version: indigo-devel
    release:
      tags:
        release: release/indigo/{package}/{version}
      url: https://github.com/ros-gbp/laser_proc-release.git
      version: 0.1.4-1
    source:
      type: git
      url: https://github.com/ros-perception/laser_proc.git
      version: indigo-devel
    status: maintained
  libccd:
    release:
      tags:
        release: release/indigo/{package}/{version}
      url: https://github.com/ros-gbp/libccd-release.git
      version: 1.5.0-1
    status: maintained
  libfovis:
    release:
      tags:
        release: release/indigo/{package}/{version}
      url: https://github.com/srv/libfovis-release.git
      version: 0.0.7-0
    status: maintained
  libfreenect:
    release:
      tags:
        release: release/indigo/{package}/{version}
      url: https://github.com/ros-drivers-gbp/libfreenect-release.git
      version: 0.1.2-2
    status: maintained
  libg2o:
    release:
      tags:
        release: release/indigo/{package}/{version}
      url: https://github.com/ros-gbp/libg2o-release.git
      version: 2014.02.18-1
    status: maintained
  libnabo:
    doc:
      type: git
      url: https://github.com/ethz-asl/libnabo.git
      version: master
    release:
      tags:
        release: release/indigo/{package}/{version}
      url: https://github.com/ethz-asl/libnabo-release.git
      version: 1.0.5-0
    source:
      type: git
      url: https://github.com/ethz-asl/libnabo.git
      version: master
    status: maintained
  libpointmatcher:
    doc:
      type: git
      url: https://github.com/ethz-asl/libpointmatcher.git
      version: master
    release:
      tags:
        release: release/indigo/{package}/{version}
      url: https://github.com/ethz-asl/libpointmatcher-release.git
      version: 1.2.2-0
    source:
      type: git
      url: https://github.com/ethz-asl/libpointmatcher.git
      version: master
    status: developed
  librms:
    doc:
      type: git
      url: https://github.com/WPI-RAIL/librms.git
      version: master
    release:
      tags:
        release: release/indigo/{package}/{version}
      url: https://github.com/wpi-rail-release/librms-release.git
      version: 0.0.2-0
    source:
      type: git
      url: https://github.com/WPI-RAIL/librms.git
      version: develop
    status: maintained
  libuvc:
    release:
      tags:
        release: release/indigo/{package}/{version}
      url: https://github.com/ktossell/libuvc-release.git
      version: 0.0.4-1
    status: developed
  libuvc_ros:
    release:
      packages:
      - libuvc_camera
      - libuvc_ros
      tags:
        release: release/indigo/{package}/{version}
      url: https://github.com/ktossell/libuvc_ros-release.git
      version: 0.0.7-0
    source:
      type: git
      url: https://github.com/ktossell/libuvc_ros.git
      version: master
    status: developed
  libvimba:
    release:
      tags:
        release: release/indigo/{package}/{version}
      url: https://github.com/srv/libvimba-release.git
      version: 0.0.2-0
  linux_peripheral_interfaces:
    doc:
      type: git
      url: https://github.com/ros-drivers/linux_peripheral_interfaces.git
      version: master
    release:
      packages:
      - laptop_battery_monitor
      - linux_peripheral_interfaces
      tags:
        release: release/indigo/{package}/{version}
      url: https://github.com/ros-gbp/linux_peripheral_interfaces-release.git
      version: 0.1.1-0
    source:
      type: git
      url: https://github.com/ros-drivers/linux_peripheral_interfaces.git
      version: master
    status: maintained
  lms1xx:
    doc:
      type: git
      url: https://github.com/clearpathrobotics/lms1xx.git
      version: master
    release:
      tags:
        release: release/indigo/{package}/{version}
      url: https://github.com/clearpath-gbp/lms1xx-release.git
      version: 0.1.1-0
    source:
      type: git
      url: https://github.com/clearpathrobotics/lms1xx.git
      version: master
    status: maintained
  loam_back_and_forth:
    doc:
      type: git
      url: https://github.com/jizhang-cmu/loam_back_and_forth.git
      version: indigo
  loam_continuous:
    doc:
      type: git
      url: https://github.com/jizhang-cmu/loam_continuous.git
      version: indigo
  loam_velodyne:
    doc:
      type: git
      url: https://github.com/jizhang-cmu/loam_velodyne.git
      version: hydro-indigo
  log4cpp:
    release:
      tags:
        release: release/indigo/{package}/{version}
      url: https://github.com/orocos-gbp/log4cpp-release.git
    source:
      type: git
      url: https://github.com/orocos-toolchain/log4cpp.git
      version: toolchain-2.8
    status: maintained
  m4atx_battery_monitor:
    doc:
      type: git
      url: https://github.com/WPI-RAIL/m4atx_battery_monitor.git
      version: master
    release:
      tags:
        release: release/indigo/{package}/{version}
      url: https://github.com/wpi-rail-release/m4atx_battery_monitor-release.git
      version: 0.0.2-0
    source:
      type: git
      url: https://github.com/WPI-RAIL/m4atx_battery_monitor.git
      version: develop
    status: maintained
  manipulation_msgs:
    release:
      tags:
        release: release/indigo/{package}/{version}
      url: https://github.com/ros-gbp/manipulation_msgs-release.git
      version: 0.2.0-2
    status: maintained
  map_msgs:
    doc:
      type: git
      url: https://github.com/ethz-asl/map_msgs.git
      version: master
    release:
      tags:
        release: release/indigo/{package}/{version}
      url: https://github.com/ros-gbp/map_msgs-release.git
      version: 0.0.2-1
    source:
      type: git
      url: https://github.com/ethz-asl/map_msgs.git
      version: master
  map_store:
    doc:
      type: git
      url: https://github.com/ros-planning/map_store.git
      version: hydro-devel
    release:
      tags:
        release: release/indigo/{package}/{version}
      url: https://github.com/ros-gbp/map_store-release.git
      version: 0.3.1-0
    source:
      type: git
      url: https://github.com/ros-planning/map_store.git
      version: hydro-devel
    status: maintained
  mavlink:
    doc:
      type: git
      url: https://github.com/mavlink/mavlink-gbp-release.git
      version: release/indigo/mavlink
    release:
      tags:
        release: release/indigo/{package}/{version}
      url: https://github.com/mavlink/mavlink-gbp-release.git
      version: 2014.12.12-1
    status: maintained
  mavros:
    doc:
      type: git
      url: https://github.com/mavlink/mavros.git
      version: master
    release:
      packages:
      - libmavconn
      - mavros
      - mavros_extras
      tags:
        release: release/indigo/{package}/{version}
      url: https://github.com/mavlink/mavros-release.git
      version: 0.9.2-0
    source:
      type: git
      url: https://github.com/mavlink/mavros.git
      version: master
    status: developed
  maxwell:
    doc:
      type: git
      url: https://github.com/mikeferguson/maxwell.git
      version: indigo-devel
  media_export:
    doc:
      type: git
      url: https://github.com/ros/media_export.git
      version: indigo-devel
    release:
      tags:
        release: release/indigo/{package}/{version}
      url: https://github.com/ros-gbp/media_export-release.git
      version: 0.2.0-0
    source:
      type: git
      url: https://github.com/ros/media_export.git
      version: indigo-devel
    status: maintained
  message_generation:
    doc:
      type: git
      url: https://github.com/ros/message_generation.git
      version: groovy-devel
    release:
      tags:
        release: release/indigo/{package}/{version}
      url: https://github.com/ros-gbp/message_generation-release.git
      version: 0.2.10-0
    source:
      type: git
      url: https://github.com/ros/message_generation.git
      version: groovy-devel
    status: maintained
  message_multiplexing:
    doc:
      type: git
      url: https://github.com/stonier/message_multiplexing.git
      version: indigo
    release:
      packages:
      - mm_core_msgs
      - mm_eigen_msgs
      - mm_messages
      - mm_mux_demux
      - mm_radio
      - mm_vision_msgs
      tags:
        release: release/indigo/{package}/{version}
      url: https://github.com/yujinrobot-release/message_multiplexing-release.git
      version: 0.2.0-0
    source:
      type: git
      url: https://github.com/stonier/message_multiplexing.git
      version: indigo
    status: maintained
  message_runtime:
    doc:
      type: git
      url: https://github.com/ros/message_runtime.git
      version: groovy-devel
    release:
      tags:
        release: release/indigo/{package}/{version}
      url: https://github.com/ros-gbp/message_runtime-release.git
      version: 0.4.12-0
    source:
      type: git
      url: https://github.com/ros/message_runtime.git
      version: groovy-devel
    status: maintained
  metapackages:
    release:
      packages:
      - desktop
      - desktop_full
      - perception
      - robot
      - ros_base
      - ros_core
      - simulators
      - viz
      tags:
        release: release/indigo/{package}/{version}
      url: https://github.com/ros-gbp/metapackages-release.git
      version: 1.1.3-0
    status: maintained
  metaruby:
    release:
      tags:
        release: release/indigo/{package}/{version}
      url: https://github.com/orocos-gbp/metaruby-release.git
  microstrain_3dmgx2_imu:
    doc:
      type: git
      url: https://github.com/ros-drivers/microstrain_3dmgx2_imu.git
      version: indigo-devel
    release:
      tags:
        release: release/indigo/{package}/{version}
      url: https://github.com/ros-gbp/microstrain_3dmgx2_imu-release.git
      version: 1.5.12-2
    source:
      type: git
      url: https://github.com/ros-drivers/microstrain_3dmgx2_imu.git
      version: indigo-devel
    status: maintained
  mjpeg_server:
    doc:
      type: git
      url: https://github.com/RobotWebTools/mjpeg_server.git
      version: master
    release:
      tags:
        release: release/indigo/{package}/{version}
      url: https://github.com/RobotWebTools-release/mjpeg_server-release.git
      version: 1.1.2-0
    source:
      type: git
      url: https://github.com/RobotWebTools/mjpeg_server.git
      version: develop
    status: end-of-life
    status_description: Replaced by the web_video_server package.
  ml_classifiers:
    release:
      tags:
        release: release/indigo/{package}/{version}
      url: https://github.com/jolting/ml_classifiers-release.git
      version: 0.3.1-2
  mongodb_store:
    release:
      packages:
      - mongodb_log
      - mongodb_store
      - mongodb_store_msgs
      tags:
        release: release/indigo/{package}/{version}
      url: https://github.com/strands-project-releases/mongodb_store.git
      version: 0.1.6-1
    source:
      type: git
      url: https://github.com/strands-project/mongodb_store.git
      version: hydro-devel
    status: developed
  motoman:
    doc:
      type: git
      url: https://github.com/ros-industrial/motoman.git
      version: indigo-devel
    status: maintained
  moveit_commander:
    doc:
      type: git
      url: https://github.com/ros-planning/moveit_commander.git
      version: hydro-devel
    release:
      tags:
        release: release/indigo/{package}/{version}
      url: https://github.com/ros-gbp/moveit_commander-release.git
      version: 0.5.7-0
    source:
      type: git
      url: https://github.com/ros-planning/moveit_commander.git
      version: hydro-devel
    status: maintained
  moveit_core:
    doc:
      type: git
      url: https://github.com/ros-planning/moveit_core.git
      version: indigo-devel
    release:
      tags:
        release: release/indigo/{package}/{version}
      url: https://github.com/ros-gbp/moveit_core-release.git
      version: 0.6.12-0
    source:
      type: git
      url: https://github.com/ros-planning/moveit_core.git
      version: indigo-devel
    status: maintained
  moveit_ikfast:
    doc:
      type: git
      url: https://github.com/ros-planning/moveit_ikfast.git
      version: indigo-devel
    release:
      tags:
        release: release/indigo/{package}/{version}
      url: https://github.com/ros-gbp/moveit_ikfast-release.git
      version: 3.1.0-0
    source:
      type: git
      url: https://github.com/ros-planning/moveit_ikfast.git
      version: indigo-devel
    status: maintained
  moveit_msgs:
    doc:
      type: git
      url: https://github.com/ros-planning/moveit_msgs.git
      version: indigo-devel
    release:
      tags:
        release: release/indigo/{package}/{version}
      url: https://github.com/ros-gbp/moveit_msgs-release.git
      version: 0.6.0-0
    status: maintained
  moveit_planners:
    doc:
      type: git
      url: https://github.com/ros-planning/moveit_planners.git
      version: indigo-devel
    release:
      packages:
      - moveit_planners
      - moveit_planners_ompl
      tags:
        release: release/indigo/{package}/{version}
      url: https://github.com/ros-gbp/moveit_planners-release.git
      version: 0.6.7-0
    source:
      type: git
      url: https://github.com/ros-planning/moveit_planners.git
      version: indigo-devel
    status: maintained
  moveit_plugins:
    doc:
      type: git
      url: https://github.com/ros-planning/moveit_plugins.git
      version: indigo-devel
    release:
      packages:
      - moveit_fake_controller_manager
      - moveit_plugins
      - moveit_simple_controller_manager
      tags:
        release: release/indigo/{package}/{version}
      url: https://github.com/ros-gbp/moveit_plugins-release.git
      version: 0.5.6-1
    source:
      type: git
      url: https://github.com/ros-planning/moveit_plugins.git
      version: indigo-devel
    status: maintained
  moveit_python:
    doc:
      type: git
      url: https://github.com/mikeferguson/moveit_python.git
      version: master
    release:
      tags:
        release: release/indigo/{package}/{version}
      url: https://github.com/mikeferguson/moveit_python-release.git
      version: 0.2.7-0
    source:
      type: git
      url: https://github.com/mikeferguson/moveit_python.git
      version: master
    status: developed
  moveit_resources:
    release:
      tags:
        release: release/indigo/{package}/{version}
      url: https://github.com/ros-gbp/moveit_resources-release.git
      version: 0.5.0-0
    status: maintained
  moveit_ros:
    doc:
      type: git
      url: https://github.com/ros-planning/moveit_ros.git
      version: indigo-devel
    release:
      packages:
      - moveit_ros
      - moveit_ros_benchmarks
      - moveit_ros_benchmarks_gui
      - moveit_ros_manipulation
      - moveit_ros_move_group
      - moveit_ros_perception
      - moveit_ros_planning
      - moveit_ros_planning_interface
      - moveit_ros_robot_interaction
      - moveit_ros_visualization
      - moveit_ros_warehouse
      tags:
        release: release/indigo/{package}/{version}
      url: https://github.com/ros-gbp/moveit_ros-release.git
      version: 0.6.3-0
    source:
      type: git
      url: https://github.com/ros-planning/moveit_ros.git
      version: indigo-devel
    status: maintained
  moveit_setup_assistant:
    doc:
      type: git
      url: https://github.com/ros-planning/moveit_setup_assistant.git
      version: indigo-devel
    release:
      tags:
        release: release/indigo/{package}/{version}
      url: https://github.com/ros-gbp/moveit_setup_assistant-release.git
      version: 0.6.0-0
    source:
      type: git
      url: https://github.com/ros-planning/moveit_setup_assistant.git
      version: indigo-devel
    status: maintained
  moveit_simple_grasps:
    doc:
      type: git
      url: https://github.com/davetcoleman/moveit_simple_grasps.git
      version: indigo-devel
    release:
      tags:
        release: release/indigo/{package}/{version}
      url: https://github.com/davetcoleman/moveit_simple_grasps-release.git
      version: 1.2.1-0
    source:
      type: git
      url: https://github.com/davetcoleman/moveit_simple_grasps.git
      version: indigo-devel
    status: developed
  moveit_visual_tools:
    doc:
      type: git
      url: https://github.com/davetcoleman/moveit_visual_tools.git
      version: indigo-devel
    release:
      tags:
        release: release/indigo/{package}/{version}
      url: https://github.com/davetcoleman/moveit_visual_tools-release.git
      version: 2.1.0-0
    source:
      type: git
      url: https://github.com/davetcoleman/moveit_visual_tools.git
      version: indigo-devel
    status: developed
  mrpt_navigation:
    doc:
      type: git
      url: https://github.com/mrpt-ros-pkg/mrpt_navigation.git
      version: indigo-devel
    release:
      packages:
      - mrpt_bridge
      - mrpt_localization
      - mrpt_map
      - mrpt_msgs
      - mrpt_navigation
      - mrpt_rawlog
      - mrpt_tutorials
      - pose_cov_ops
      tags:
        release: release/indigo/{package}/{version}
      url: https://github.com/mrpt-ros-pkg-release/mrpt_navigation-release.git
      version: 0.1.3-0
    source:
      type: git
      url: https://github.com/mrpt-ros-pkg/mrpt_navigation.git
      version: indigo-devel
    status: maintained
  mtig_driver:
    doc:
      type: git
      url: https://github.com/lukscasanova/mtig_driver.git
      version: master
    status: developed
  multimaster_fkie:
    doc:
      type: git
      url: https://github.com/fkie/multimaster_fkie.git
      version: indigo-devel
    release:
      packages:
      - default_cfg_fkie
      - master_discovery_fkie
      - master_sync_fkie
      - multimaster_fkie
      - multimaster_msgs_fkie
      - node_manager_fkie
      tags:
        release: release/indigo/{package}/{version}
      url: https://github.com/fkie-release/multimaster_fkie-release.git
      version: 0.3.16-0
    source:
      type: git
      url: https://github.com/fkie/multimaster_fkie.git
      version: indigo-devel
    status: maintained
  multisense_ros:
    doc:
      type: hg
      url: https://bitbucket.org/crl/multisense_ros
      version: default
    release:
      packages:
      - multisense
      - multisense_bringup
      - multisense_cal_check
      - multisense_description
      - multisense_lib
      - multisense_ros
      tags:
        release: release/indigo/{package}/{version}
      url: https://github.com/carnegieroboticsllc/multisense_ros-release.git
      version: 3.4.0-0
    source:
      type: hg
      url: https://bitbucket.org/crl/multisense_ros
      version: default
    status: developed
  mvsim:
    doc:
      type: git
      url: https://github.com/ual-arm-ros-pkg/multivehicle-simulator.git
      version: master
    status: maintained
  nanomsg:
    release:
      tags:
        release: release/indigo/{package}/{version}
      url: https://github.com/yujinrobot-release/nanomsg-release.git
      version: 0.4.0-1
    status: maintained
  nao_extras:
    doc:
      type: git
      url: https://github.com/ros-naoqi/nao_extras.git
      version: master
    release:
      packages:
      - nao_extras
      - nao_path_follower
      - nao_teleop
      tags:
        release: release/indigo/{package}/{version}
      url: https://github.com/ros-gbp/nao_extras-release.git
      version: 0.2.2-0
    source:
      type: git
      url: https://github.com/ros-naoqi/nao_extras.git
      version: master
    status: developed
  nao_interaction:
    doc:
      type: git
      url: https://github.com/ros-naoqi/naoqi_interaction.git
      version: master
    release:
      packages:
      - nao_audio
      - nao_interaction
      - nao_interaction_launchers
      - nao_interaction_msgs
      - nao_vision
      tags:
        release: release/indigo/{package}/{version}
      url: https://github.com/ros-gbp/nao_interaction-release.git
      version: 0.1.5-0
    source:
      type: git
      url: https://github.com/ros-naoqi/naoqi_interaction.git
      version: master
    status: developed
  nao_meshes:
    doc:
      type: git
      url: https://github.com/ros-naoqi/nao_meshes.git
      version: master
    release:
      tags:
        release: release/indigo/{package}/{version}
      url: https://github.com/ros-naoqi/nao_meshes-release.git
      version: 0.1.8-0
    source:
      type: git
      url: https://github.com/ros-naoqi/nao_meshes.git
      version: master
    status: developed
  nao_moveit_config:
    doc:
      type: git
      url: https://github.com/ros-naoqi/nao_moveit_config.git
      version: master
    release:
      tags:
        release: release/indigo/{package}/{version}
      url: https://github.com/ros-naoqi/nao_moveit_config-release.git
      version: 0.0.4-0
    source:
      type: git
      url: https://github.com/ros-naoqi/nao_moveit_config.git
      version: master
    status: developed
  nao_robot:
    doc:
      type: git
      url: https://github.com/ros-naoqi/nao_robot.git
      version: master
    release:
      packages:
      - nao_apps
      - nao_bringup
      - nao_description
      - nao_pose
      - nao_robot
      tags:
        release: release/indigo/{package}/{version}
      url: https://github.com/ros-naoqi/nao_robot-release.git
      version: 0.5.3-0
    source:
      type: git
      url: https://github.com/ros-naoqi/nao_robot.git
      version: master
    status: developed
  nao_virtual:
    doc:
      type: git
      url: https://github.com/ros-naoqi/nao_virtual.git
      version: master
    release:
      packages:
      - nao_control
      - nao_gazebo_plugin
      tags:
        release: release/indigo/{package}/{version}
      url: https://github.com/ros-naoqi/nao_virtual-release.git
      version: 0.0.3-0
    source:
      type: git
      url: https://github.com/ros-naoqi/nao_virtual.git
      version: master
    status: developed
  nao_viz:
    doc:
      type: git
      url: https://github.com/ros-naoqi/nao_viz.git
      version: master
    release:
      packages:
      - nao_dashboard
      tags:
        release: release/indigo/{package}/{version}
      url: https://github.com/ros-gbp/nao_viz-release.git
      version: 0.1.2-0
    source:
      type: git
      url: https://github.com/ros-naoqi/nao_viz.git
      version: master
    status: developed
  naoqi_bridge:
    doc:
      type: git
      url: https://github.com/ros-naoqi/naoqi_bridge.git
      version: master
    release:
      packages:
      - naoqi_driver
      - naoqi_msgs
      - naoqi_sensors
      tags:
        release: release/indigo/{package}/{version}
      url: https://github.com/ros-naoqi/naoqi_bridge-release.git
      version: 0.4.3-1
    source:
      type: git
      url: https://github.com/ros-naoqi/naoqi_bridge.git
      version: master
    status: developed
  nav2_platform:
    doc:
      type: git
      url: https://github.com/paulbovbel/nav2_platform.git
      version: hydro-devel
    release:
      packages:
      - nav2_bringup
      - nav2_driver
      - nav2_navigation
      - nav2_platform
      tags:
        release: release/indigo/{package}/{version}
      url: https://github.com/paulbovbel/nav2_platform-release.git
      version: 0.0.7-1
    source:
      type: git
      url: https://github.com/paulbovbel/nav2_platform.git
      version: hydro-devel
    status: maintained
  navigation:
    doc:
      type: git
      url: https://github.com/ros-planning/navigation.git
      version: hydro-devel
    release:
      packages:
      - amcl
      - base_local_planner
      - carrot_planner
      - clear_costmap_recovery
      - costmap_2d
      - dwa_local_planner
      - fake_localization
      - global_planner
      - map_server
      - move_base
      - move_base_msgs
      - move_slow_and_clear
      - nav_core
      - navfn
      - navigation
      - robot_pose_ekf
      - rotate_recovery
      - voxel_grid
      tags:
        release: release/indigo/{package}/{version}
      url: https://github.com/ros-gbp/navigation-release.git
      version: 1.11.14-0
    source:
      type: git
      url: https://github.com/ros-planning/navigation.git
      version: hydro-devel
    status: maintained
  navigation_2d:
    doc:
      type: git
      url: https://github.com/skasperski/navigation_2d.git
      version: indigo
    release:
      packages:
      - nav2d
      - nav2d_exploration
      - nav2d_karto
      - nav2d_localizer
      - nav2d_msgs
      - nav2d_navigator
      - nav2d_operator
      - nav2d_remote
      - nav2d_tutorials
      tags:
        release: release/indigo/{package}/{version}
      url: https://github.com/skasperski/navigation_2d-release.git
      version: 0.1.3-0
    source:
      type: git
      url: https://github.com/skasperski/navigation_2d.git
      version: indigo-dev
    status: developed
  navigation_layers:
    doc:
      type: git
      url: https://github.com/DLu/navigation_layers.git
      version: indigo
    release:
      packages:
      - navigation_layers
      - range_sensor_layer
      - social_navigation_layers
      tags:
        release: release/indigo/{package}/{version}
      url: https://github.com/wu-robotics/navigation_layers_release.git
      version: 0.3.0-0
    source:
      type: git
      url: https://github.com/DLu/navigation_layers.git
      version: indigo
    status: maintained
  neo_driver:
    doc:
      type: git
      url: https://github.com/neobotix/neo_driver.git
      version: indigo_dev
    release:
      packages:
      - neo_base_mp_400
      - neo_base_mp_500
      - neo_msgs
      - neo_platformctrl_diff
      - neo_platformctrl_mecanum
      - neo_relayboard
      - neo_watchdogs
      tags:
        release: release/indigo/{package}/{version}
      url: https://github.com/neobotix/neo_driver-release.git
      version: 0.1.2-1
    source:
      type: git
      url: https://github.com/neobotix/neo_driver.git
      version: indigo_dev
    status: developed
  nmea_comms:
    doc:
      type: git
      url: https://github.com/ros-drivers/nmea_comms.git
      version: indigo-devel
    release:
      tags:
        release: release/indigo/{package}/{version}
      url: https://github.com/ros-drivers-gbp/nmea_comms-release.git
      version: 1.0.1-0
    source:
      type: git
      url: https://github.com/ros-drivers/nmea_comms.git
      version: indigo-devel
    status: maintained
  nmea_msgs:
    doc:
      type: git
      url: https://github.com/ros-drivers/nmea_msgs.git
      version: indigo-devel
    release:
      tags:
        release: release/indigo/{package}/{version}
      url: https://github.com/ros-drivers-gbp/nmea_msgs-release.git
      version: 0.1.0-1
    source:
      type: git
      url: https://github.com/ros-drivers/nmea_msgs.git
      version: indigo-devel
    status: maintained
  nmea_navsat_driver:
    doc:
      type: git
      url: https://github.com/ros-drivers/nmea_navsat_driver.git
      version: indigo-devel
    release:
      tags:
        release: release/indigo/{package}/{version}
      url: https://github.com/ros-drivers-gbp/nmea_navsat_driver-release.git
      version: 0.4.1-0
    source:
      type: git
      url: https://github.com/ros-drivers/nmea_navsat_driver.git
      version: indigo-devel
    status: maintained
  nodelet_core:
    doc:
      type: git
      url: https://github.com/ros/nodelet_core.git
      version: indigo-devel
    release:
      packages:
      - nodelet
      - nodelet_core
      - nodelet_topic_tools
      tags:
        release: release/indigo/{package}/{version}
      url: https://github.com/ros-gbp/nodelet_core-release.git
      version: 1.9.2-0
    source:
      type: git
      url: https://github.com/ros/nodelet_core.git
      version: indigo-devel
    status: maintained
  novatel_span_driver:
    doc:
      type: git
      url: https://github.com/ros-drivers/novatel_span_driver.git
      version: master
    release:
      packages:
      - novatel_msgs
      - novatel_span_driver
      tags:
        release: release/indigo/{package}/{version}
      url: https://github.com/ros-drivers-gbp/novatel_span_driver-release.git
      version: 1.0.0-1
    source:
      type: git
      url: https://github.com/ros-drivers/novatel_span_driver.git
      version: master
    status: developed
  ntpd_driver:
    doc:
      type: git
      url: https://github.com/vooon/ntpd_driver.git
      version: master
    release:
      tags:
        release: release/indigo/{package}/{version}
      url: https://github.com/vooon/ntpd_driver-release.git
      version: 1.0.1-0
    source:
      type: git
      url: https://github.com/vooon/ntpd_driver.git
      version: master
    status: developed
  o3d3xx:
    doc:
      type: git
      url: https://github.com/lovepark/o3d3xx-ros.git
      version: master
  object_recognition_capture:
    release:
      tags:
        release: release/indigo/{package}/{version}
      url: https://github.com/ros-gbp/object_recognition_capture-release.git
      version: 0.3.0-0
    source:
      type: git
      url: https://github.com/wg-perception/capture.git
      version: master
    status: maintained
  object_recognition_core:
    release:
      tags:
        release: release/indigo/{package}/{version}
      url: https://github.com/ros-gbp/object_recognition_core-release.git
      version: 0.6.3-0
    source:
      type: git
      url: https://github.com/wg-perception/object_recognition_core.git
      version: master
    status: maintained
  object_recognition_msgs:
    doc:
      type: git
      url: https://github.com/wg-perception/object_recognition_msgs.git
      version: master
    release:
      tags:
        release: release/indigo/{package}/{version}
      url: https://github.com/ros-gbp/object_recognition_msgs-release.git
      version: 0.4.1-0
    source:
      type: git
      url: https://github.com/wg-perception/object_recognition_msgs.git
      version: master
    status: maintained
  object_recognition_reconstruction:
    release:
      tags:
        release: release/indigo/{package}/{version}
      url: https://github.com/ros-gbp/object_recognition_reconstruction-release.git
      version: 0.3.3-0
    source:
      type: git
      url: https://github.com/wg-perception/reconstruction.git
      version: master
    status: maintained
  object_recognition_ros:
    release:
      tags:
        release: release/indigo/{package}/{version}
      url: https://github.com/ros-gbp/object_recognition_ros-release.git
      version: 0.3.5-0
    source:
      type: git
      url: https://github.com/wg-perception/object_recognition_ros.git
      version: master
    status: maintained
  object_recognition_ros_visualization:
    release:
      tags:
        release: release/indigo/{package}/{version}
      url: https://github.com/ros-gbp/object_recognition_ros_visualization-release.git
      version: 0.3.5-0
    source:
      type: git
      url: https://github.com/wg-perception/object_recognition_ros_visualization.git
      version: master
    status: maintained
  object_recognition_tabletop:
    release:
      tags:
        release: release/indigo/{package}/{version}
      url: https://github.com/ros-gbp/object_recognition_tabletop-release.git
      version: 0.3.2-0
    status: maintained
  object_recognition_tod:
    release:
      tags:
        release: release/indigo/{package}/{version}
      url: https://github.com/ros-gbp/object_recognition_tod-release.git
      version: 0.5.0-1
    source:
      type: git
      url: https://github.com/wg-perception/tod.git
      version: master
    status: maintained
  object_recognition_transparent_objects:
    release:
      tags:
        release: release/indigo/{package}/{version}
      url: https://github.com/ros-gbp/object_recognition_transparent_objects-release.git
      version: 0.4.0-0
    source:
      type: git
      url: https://github.com/wg-perception/transparent_objects.git
      version: master
    status: maintained
  ocl:
    doc:
      type: git
      url: https://github.com/orocos-toolchain/ocl.git
      version: toolchain-2.8
    release:
      tags:
        release: release/indigo/{package}/{version}
      url: https://github.com/orocos-gbp/ocl-release.git
    source:
      type: git
      url: https://github.com/orocos-toolchain/ocl.git
      version: toolchain-2.8
    status: maintained
  octomap:
    doc:
      type: git
      url: https://github.com/OctoMap/octomap.git
      version: v1.6.4
    release:
      packages:
      - dynamic_edt_3d
      - octomap
      - octovis
      tags:
        release: release/indigo/{package}/{version}
      url: https://github.com/ros-gbp/octomap-release.git
      version: 1.6.8-0
    source:
      type: git
      url: https://github.com/OctoMap/octomap.git
      version: devel
    status: developed
  octomap_mapping:
    doc:
      type: git
      url: https://github.com/OctoMap/octomap_mapping.git
      version: indigo-devel
    release:
      packages:
      - octomap_mapping
      - octomap_server
      tags:
        release: release/indigo/{package}/{version}
      url: https://github.com/ros-gbp/octomap_mapping-release.git
      version: 0.5.3-0
    source:
      type: git
      url: https://github.com/OctoMap/octomap_mapping.git
      version: indigo-devel
    status: maintained
  octomap_msgs:
    doc:
      type: git
      url: https://github.com/OctoMap/octomap_msgs.git
      version: indigo-devel
    release:
      tags:
        release: release/indigo/{package}/{version}
      url: https://github.com/ros-gbp/octomap_msgs-release.git
      version: 0.3.2-0
    source:
      type: git
      url: https://github.com/OctoMap/octomap_msgs.git
      version: indigo-devel
    status: maintained
  octomap_ros:
    doc:
      type: git
      url: https://github.com/OctoMap/octomap_ros.git
      version: indigo-devel
    release:
      tags:
        release: release/indigo/{package}/{version}
      url: https://github.com/ros-gbp/octomap_ros-release.git
      version: 0.4.0-1
    source:
      type: git
      url: https://github.com/OctoMap/octomap_ros.git
      version: indigo-devel
    status: maintained
  octomap_rviz_plugins:
    doc:
      type: git
      url: https://github.com/OctoMap/octomap_rviz_plugins.git
      version: indigo-devel
    release:
      tags:
        release: release/indigo/{package}/{version}
      url: https://github.com/ros-gbp/octomap_rviz_plugins-release.git
      version: 0.0.5-1
    source:
      type: git
      url: https://github.com/OctoMap/octomap_rviz_plugins.git
      version: indigo-devel
    status: maintained
  ompl:
    release:
      tags:
        release: release/indigo/{package}/{version}
      url: https://github.com/ros-gbp/ompl-release.git
      version: 1.0.0003094-0
    status: maintained
  ompl_visual_tools:
    doc:
      type: git
      url: https://github.com/davetcoleman/ompl_visual_tools.git
      version: indigo-devel
    release:
      tags:
        release: release/indigo/{package}/{version}
      url: https://github.com/davetcoleman/ompl_visual_tools-release.git
      version: 2.2.0-0
    source:
      type: git
      url: https://github.com/davetcoleman/ompl_visual_tools.git
      version: indigo-devel
    status: developed
  open_karto:
    doc:
      type: git
      url: https://github.com/ros-perception/open_karto.git
      version: indigo-devel
    release:
      tags:
        release: release/indigo/{package}/{version}
      url: https://github.com/ros-gbp/open_karto-release.git
      version: 1.1.0-0
    status: maintained
  open_street_map:
    doc:
      type: git
      url: https://github.com/ros-geographic-info/open_street_map.git
      version: master
    source:
      type: git
      url: https://github.com/ros-geographic-info/open_street_map.git
      version: master
  opencv3:
    release:
      tags:
        release: release/indigo/{package}/{version}
      url: https://github.com/ros-gbp/opencv3-release.git
      version: 2.9.2-1
    status: maintained
  opencv_candidate:
    release:
      tags:
        release: release/indigo/{package}/{version}
      url: https://github.com/ros-gbp/opencv_candidate-release.git
      version: 0.2.3-0
    source:
      type: git
      url: https://github.com/wg-perception/opencv_candidate.git
      version: master
    status: maintained
  openhrp3:
    release:
      tags:
        release: release/indigo/{package}/{version}
      url: https://github.com/tork-a/openhrp3-release.git
      version: 3.1.7-12
    source:
      type: git
      url: https://github.com/fkanehiro/openhrp3.git
      version: master
    status: developed
  openni2_camera:
    doc:
      type: git
      url: https://github.com/ros-drivers/openni2_camera.git
      version: indigo-devel
    release:
      tags:
        release: release/indigo/{package}/{version}
      url: https://github.com/ros-gbp/openni2_camera-release.git
      version: 0.2.2-0
    source:
      type: git
      url: https://github.com/ros-drivers/openni2_camera.git
      version: indigo-devel
    status: developed
  openni2_launch:
    doc:
      type: git
      url: https://github.com/ros-drivers/openni2_launch.git
      version: indigo-devel
    release:
      tags:
        release: release/indigo/{package}/{version}
      url: https://github.com/ros-gbp/openni2_launch.git
      version: 0.2.1-0
    source:
      type: git
      url: https://github.com/ros-drivers/openni2_launch.git
      version: indigo-devel
    status: maintained
  openni_camera:
    doc:
      type: git
      url: https://github.com/ros-drivers/openni_camera.git
      version: indigo-devel
    release:
      tags:
        release: release/indigo/{package}/{version}
      url: https://github.com/ros-gbp/openni_camera-release.git
      version: 1.9.2-1
    source:
      type: git
      url: https://github.com/ros-drivers/openni_camera.git
      version: indigo-devel
  openni_launch:
    doc:
      type: git
      url: https://github.com/ros-drivers/openni_launch.git
      version: indigo-devel
    release:
      tags:
        release: release/indigo/{package}/{version}
      url: https://github.com/ros-gbp/openni_launch-release.git
      version: 1.9.5-0
    source:
      type: git
      url: https://github.com/ros-drivers/openni_launch.git
      version: indigo-devel
  openrtm_aist:
    release:
      tags:
        release: release/indigo/{package}/{version}
      url: https://github.com/tork-a/openrtm_aist-release.git
      version: 1.1.0-24
    status: developed
  openrtm_aist_python:
    release:
      tags:
        release: release/indigo/{package}/{version}
      url: https://github.com/tork-a/openrtm_aist_python-release.git
      version: 1.1.0-5
    status: developed
  openslam_gmapping:
    doc:
      type: git
      url: https://github.com/ros-perception/openslam_gmapping.git
      version: master
    release:
      tags:
        release: release/indigo/{package}/{version}
      url: https://github.com/ros-gbp/openslam_gmapping-release.git
      version: 0.1.0-2
    status: maintained
  optris_drivers:
    doc:
      type: git
      url: https://github.com/ohm-ros-pkg/optris_drivers.git
      version: groovy-devel
  orientus_driver:
    doc:
      type: git
      url: https://github.com/RIVeR-Lab/orientus_driver.git
      version: hydro-devel
    release:
      packages:
      - orientus_driver
      - orientus_sdk_c
      tags:
        release: release/indigo/{package}/{version}
      url: https://github.com/RIVeR-Lab-release/orientus_driver-release.git
      version: 0.0.4-0
    source:
      type: git
      url: https://github.com/RIVeR-Lab/orientus_driver.git
      version: hydro-devel
    status: maintained
  orocos_kinematics_dynamics:
    doc:
      type: git
      url: https://github.com/orocos/orocos_kinematics_dynamics.git
      version: master
    release:
      packages:
      - orocos_kdl
      - orocos_kinematics_dynamics
      - python_orocos_kdl
      tags:
        release: release/indigo/{package}/{version}
      url: https://github.com/smits/orocos-kdl-release.git
      version: 1.3.0-0
    source:
      type: git
      url: https://github.com/orocos/orocos_kinematics_dynamics.git
      version: master
    status: maintained
  orocos_toolchain:
    release:
      tags:
        release: release/indigo/{package}/{version}
      url: https://github.com/orocos-gbp/orocos_toolchain-release.git
  orogen:
    release:
      tags:
        release: release/indigo/{package}/{version}
      url: https://github.com/orocos-gbp/orogen-release.git
    source:
      type: git
      url: https://github.com/orocos-toolchain/orogen.git
      version: toolchain-2.8
    status: maintained
  p2os:
    release:
      packages:
      - p2os_doc
      - p2os_driver
      - p2os_launch
      - p2os_msgs
      - p2os_teleop
      - p2os_urdf
      tags:
        release: release/indigo/{package}/{version}
      url: https://github.com/allenh1/p2os-release.git
      version: 1.0.11-0
    status: developed
  pcl_conversions:
    doc:
      type: git
      url: https://github.com/ros-perception/pcl_conversions.git
      version: indigo-devel
    release:
      tags:
        release: release/indigo/{package}/{version}
      url: https://github.com/ros-gbp/pcl_conversions-release.git
      version: 0.2.0-0
    source:
      type: git
      url: https://github.com/ros-perception/pcl_conversions.git
      version: indigo-devel
    status: maintained
  pcl_msgs:
    doc:
      type: git
      url: https://github.com/ros-perception/pcl_msgs.git
      version: indigo-devel
    release:
      tags:
        release: release/indigo/{package}/{version}
      url: https://github.com/ros-gbp/pcl_msgs-release.git
      version: 0.2.0-0
    source:
      type: git
      url: https://github.com/ros-perception/pcl_msgs.git
      version: indigo-devel
    status: maintained
  people:
    doc:
      type: git
      url: https://github.com/wg-perception/people.git
      version: indigo-devel
    release:
      packages:
      - face_detector
      - leg_detector
      - people
      - people_msgs
      - people_tracking_filter
      - people_velocity_tracker
      tags:
        release: release/indigo/{package}/{version}
      url: https://github.com/OSUrobotics/people-release.git
      version: 1.0.8-0
    source:
      type: git
      url: https://github.com/wg-perception/people.git
      version: indigo-devel
    status: maintained
  pepperl_fuchs:
    doc:
      type: git
      url: https://github.com/dillenberger/pepperl_fuchs.git
      version: master
    source:
      type: git
      url: https://github.com/dillenberger/pepperl_fuchs.git
      version: master
    status: maintained
  perception_pcl:
    doc:
      type: git
      url: https://github.com/ros-perception/perception_pcl.git
      version: indigo-devel
    release:
      packages:
      - pcl_ros
      - perception_pcl
      - pointcloud_to_laserscan
      tags:
        release: release/indigo/{package}/{version}
      url: https://github.com/ros-gbp/perception_pcl-release.git
      version: 1.2.2-0
    source:
      type: git
      url: https://github.com/ros-perception/perception_pcl.git
      version: indigo-devel
    status: maintained
  pluginlib:
    doc:
      type: git
      url: https://github.com/ros/pluginlib.git
      version: indigo-devel
    release:
      tags:
        release: release/indigo/{package}/{version}
      url: https://github.com/ros-gbp/pluginlib-release.git
      version: 1.10.0-3
    source:
      type: git
      url: https://github.com/ros/pluginlib.git
      version: indigo-devel
    status: maintained
  pocketsphinx:
    doc:
      type: git
      url: https://github.com/mikeferguson/pocketsphinx.git
      version: indigo-devel
    release:
      tags:
        release: release/indigo/{package}/{version}
      url: https://github.com/ros-gbp/pocketsphinx-release.git
      version: 0.4.0-0
    source:
      type: git
      url: https://github.com/mikeferguson/pocketsphinx.git
      version: indigo-devel
    status: maintained
  pointgrey_camera_driver:
    doc:
      type: git
      url: https://github.com/ros-drivers/pointgrey_camera_driver.git
      version: master
    release:
      packages:
      - image_exposure_msgs
      - pointgrey_camera_driver
      - statistics_msgs
      - wfov_camera_msgs
      tags:
        release: release/indigo/{package}/{version}
      url: https://github.com/ros-drivers-gbp/pointgrey_camera_driver-release.git
      version: 0.11.0-0
    source:
      type: git
      url: https://github.com/ros-drivers/pointgrey_camera_driver.git
      version: master
    status: maintained
  pr2_mechanism_msgs:
    release:
      tags:
        release: release/indigo/{package}/{version}
      url: https://github.com/ros-gbp/pr2_mechanism_msgs-release.git
      version: 1.8.0-0
    status: maintained
  prosilica_camera:
    doc:
      type: git
      url: https://github.com/ros-drivers/prosilica_driver.git
      version: hydro-devel
    release:
      tags:
        release: release/indigo/{package}/{version}
      url: https://github.com/ros-drivers-gbp/prosilica_driver-release.git
      version: 1.9.4-0
    source:
      type: git
      url: https://github.com/ros-drivers/prosilica_driver.git
      version: hydro-devel
    status: maintained
  prosilica_gige_sdk:
    doc:
      type: git
      url: https://github.com/ros-drivers/prosilica_gige_sdk.git
      version: hydro-devel
    release:
      tags:
        release: release/indigo/{package}/{version}
      url: https://github.com/ros-drivers-gbp/prosilica_gige_sdk-release.git
      version: 1.26.3-0
    source:
      type: git
      url: https://github.com/ros-drivers/prosilica_gige_sdk.git
      version: hydro-devel
    status: maintained
  pysdf:
    source:
      type: git
      url: https://github.com/andreasBihlmaier/pysdf.git
      version: master
    status: developed
  python_ethernet_rmp:
    doc:
      type: git
      url: https://github.com/WPI-RAIL/python_ethernet_rmp.git
      version: master
    release:
      tags:
        release: release/indigo/{package}/{version}
      url: https://github.com/wpi-rail-release/python_ethernet_rmp-release.git
      version: 0.0.2-0
    source:
      type: git
      url: https://github.com/WPI-RAIL/python_ethernet_rmp.git
      version: develop
    status: maintained
  python_qt_binding:
    doc:
      type: git
      url: https://github.com/ros-visualization/python_qt_binding.git
      version: groovy-devel
    release:
      tags:
        release: release/indigo/{package}/{version}
      url: https://github.com/ros-gbp/python_qt_binding-release.git
      version: 0.2.14-0
    source:
      type: git
      url: https://github.com/ros-visualization/python_qt_binding.git
      version: groovy-devel
    status: maintained
  python_trep:
    doc:
      type: git
      url: https://github.com/MurpheyLab/trep-release.git
      version: release/indigo/python_trep
    release:
      tags:
        release: release/indigo/{package}/{version}
      url: https://github.com/MurpheyLab/trep-release.git
      version: 0.93.1-0
    status: developed
  qt_gui_core:
    doc:
      type: git
      url: https://github.com/ros-visualization/qt_gui_core.git
      version: groovy-devel
    release:
      packages:
      - qt_dotgraph
      - qt_gui
      - qt_gui_app
      - qt_gui_core
      - qt_gui_cpp
      - qt_gui_py_common
      tags:
        release: release/indigo/{package}/{version}
      url: https://github.com/ros-gbp/qt_gui_core-release.git
      version: 0.2.26-0
    source:
      type: git
      url: https://github.com/ros-visualization/qt_gui_core.git
      version: groovy-devel
    status: maintained
  qt_ros:
    doc:
      type: git
      url: https://github.com/stonier/qt_ros.git
      version: indigo
    release:
      packages:
      - qt_build
      - qt_create
      - qt_ros
      - qt_tutorials
      tags:
        release: release/indigo/{package}/{version}
      url: https://github.com/yujinrobot-release/qt_ros-release.git
      version: 0.2.7-1
    source:
      type: git
      url: https://github.com/stonier/qt_ros.git
      version: indigo
    status: maintained
  rail_ceiling:
    doc:
      type: git
      url: https://github.com/WPI-RAIL/rail_ceiling.git
      version: master
    release:
      tags:
        release: release/indigo/{package}/{version}
      url: https://github.com/wpi-rail-release/rail_ceiling-release.git
      version: 0.0.4-0
    source:
      type: git
      url: https://github.com/WPI-RAIL/rail_ceiling.git
      version: develop
    status: maintained
  rail_collada_models:
    doc:
      type: git
      url: https://github.com/WPI-RAIL/rail_collada_models.git
      version: master
    release:
      tags:
        release: release/indigo/{package}/{version}
      url: https://github.com/wpi-rail-release/rail_collada_models-release.git
      version: 0.0.1-0
    source:
      type: git
      url: https://github.com/WPI-RAIL/rail_collada_models.git
      version: develop
    status: maintained
  rail_maps:
    doc:
      type: git
      url: https://github.com/WPI-RAIL/rail_maps.git
      version: master
    release:
      tags:
        release: release/indigo/{package}/{version}
      url: https://github.com/wpi-rail-release/rail_maps-release.git
      version: 0.2.5-0
    source:
      type: git
      url: https://github.com/WPI-RAIL/rail_maps.git
      version: develop
    status: maintained
  rail_pick_and_place:
    doc:
      type: git
      url: https://github.com/WPI-RAIL/rail_pick_and_place.git
      version: master
    release:
      packages:
      - rail_pick_and_place
      - rail_pick_and_place_msgs
      tags:
        release: release/indigo/{package}/{version}
      url: https://github.com/wpi-rail-release/rail_pick_and_place-release.git
      version: 0.0.1-0
    source:
      type: git
      url: https://github.com/WPI-RAIL/rail_pick_and_place.git
      version: develop
    status: maintained
  rail_segmentation:
    doc:
      type: git
      url: https://github.com/WPI-RAIL/rail_segmentation.git
      version: master
    release:
      tags:
        release: release/indigo/{package}/{version}
      url: https://github.com/wpi-rail-release/rail_segmentation.git
      version: 0.0.3-0
    source:
      type: git
      url: https://github.com/WPI-RAIL/rail_segmentation.git
      version: develop
    status: maintained
  random_numbers:
    doc:
      type: git
      url: https://github.com/ros-planning/random_numbers.git
      version: master
    release:
      tags:
        release: release/indigo/{package}/{version}
      url: https://github.com/ros-gbp/random_numbers-release.git
      version: 0.3.0-0
    source:
      type: git
      url: https://github.com/ros-planning/random_numbers.git
      version: master
    status: maintained
  razer_hydra:
    release:
      tags:
        release: release/indigo/{package}/{version}
      url: https://github.com/ros-gbp/razer_hydra-release.git
      version: 0.2.1-0
    source:
      type: git
      url: https://github.com/ros-drivers/razer_hydra.git
      version: indigo-devel
    status: maintained
  razor_imu_9dof:
    doc:
      type: git
      url: https://github.com/KristofRobot/razor_imu_9dof.git
      version: indigo-devel
    release:
      tags:
        release: release/indigo/{package}/{version}
      url: https://github.com/KristofRobot/razor_imu_9dof-release.git
      version: 1.0.5-0
    source:
      type: git
      url: https://github.com/KristofRobot/razor_imu_9dof.git
      version: indigo-devel
    status: maintained
  rbdl:
    doc:
      type: hg
      url: https://bitbucket.org/rbdl/rbdl
      version: v2.3.1
    release:
      tags:
        release: release/indigo/{package}/{version}
      url: https://github.com/isura/rbdl-release.git
      version: 2.3.1-5
    source:
      type: hg
      url: https://bitbucket.org/rbdl/rbdl
      version: default
    status: developed
  realtime_tools:
    doc:
      type: git
      url: https://github.com/ros-controls/realtime_tools.git
      version: indigo-devel
    release:
      tags:
        release: release/indigo/{package}/{version}
      url: https://github.com/ros-gbp/realtime_tools-release.git
      version: 1.9.0-1
    source:
      type: git
      url: https://github.com/ros-controls/realtime_tools.git
      version: indigo-devel
    status: maintained
  receive_ublox:
    doc:
      type: git
      url: https://github.com/jizhang-cmu/receive_ublox.git
      version: indigo
  receive_xsens:
    doc:
      type: git
      url: https://github.com/jizhang-cmu/receive_xsens.git
      version: indigo
  resource_retriever:
    release:
      tags:
        release: release/indigo/{package}/{version}
      url: https://github.com/ros-gbp/resource_retriever-release.git
      version: 1.11.0-2
  rfsm:
    doc:
      type: git
      url: https://github.com/orocos/rFSM.git
      version: master
    release:
      tags:
        release: release/indigo/{package}/{version}
      url: https://github.com/orocos-gbp/rfsm-release.git
    source:
      type: git
      url: https://github.com/orocos/rFSM.git
      version: master
    status: developed
  rgbd_launch:
    doc:
      type: git
      url: https://github.com/ros-drivers/rgbd_launch.git
      version: indigo-devel
    release:
      tags:
        release: release/indigo/{package}/{version}
      url: https://github.com/ros-gbp/rgbd_launch-release.git
      version: 2.1.0-0
    source:
      type: git
      url: https://github.com/ros-drivers/rgbd_launch.git
      version: indigo-devel
    status: maintained
  ric:
    doc:
      type: git
      url: https://github.com/robotican/ric.git
      version: indigo-devel
    source:
      type: git
      url: https://github.com/robotican/ric.git
      version: indigo-devel
    status: maintained
  rmp_msgs:
    doc:
      type: git
      url: https://github.com/WPI-RAIL/rmp_msgs.git
      version: master
    release:
      tags:
        release: release/indigo/{package}/{version}
      url: https://github.com/wpi-rail-release/rmp_msgs-release.git
      version: 0.0.1-0
    source:
      type: git
      url: https://github.com/WPI-RAIL/rmp_msgs.git
      version: develop
    status: maintained
  robot_localization:
    doc:
      type: git
      url: https://github.com/cra-ros-pkg/robot_localization.git
      version: indigo-devel
    release:
      tags:
        release: release/indigo/{package}/{version}
      url: https://github.com/cra-ros-pkg/robot_localization-release.git
      version: 2.1.6-0
    source:
      type: git
      url: https://github.com/cra-ros-pkg/robot_localization.git
      version: indigo-devel
    status: maintained
  robot_model:
    doc:
      type: git
      url: https://github.com/ros/robot_model.git
      version: indigo-devel
    release:
      packages:
      - collada_parser
      - collada_urdf
      - joint_state_publisher
      - kdl_parser
      - robot_model
      - urdf
      - urdf_parser_plugin
      tags:
        release: release/indigo/{package}/{version}
      url: https://github.com/ros-gbp/robot_model-release.git
      version: 1.11.6-0
    source:
      type: git
      url: https://github.com/ros/robot_model.git
      version: indigo-devel
    status: maintained
  robot_pose_publisher:
    doc:
      type: git
      url: https://github.com/WPI-RAIL/robot_pose_publisher.git
      version: master
    release:
      tags:
        release: release/indigo/{package}/{version}
      url: https://github.com/wpi-rail-release/robot_pose_publisher-release.git
      version: 0.2.3-0
    source:
      type: git
      url: https://github.com/WPI-RAIL/robot_pose_publisher.git
      version: develop
    status: maintained
  robot_state_publisher:
    doc:
      type: git
      url: https://github.com/ros/robot_state_publisher.git
      version: indigo-devel
    release:
      tags:
        release: release/indigo/{package}/{version}
      url: https://github.com/ros-gbp/robot_state_publisher-release.git
      version: 1.10.4-0
    source:
      type: git
      url: https://github.com/ros/robot_state_publisher.git
      version: indigo-devel
    status: maintained
  robot_upstart:
    doc:
      type: git
      url: https://github.com/clearpathrobotics/robot_upstart.git
      version: indigo-devel
    release:
      tags:
        release: release/indigo/{package}/{version}
      url: https://github.com/clearpath-gbp/robot_upstart-release.git
      version: 0.0.6-1
    source:
      type: git
      url: https://github.com/clearpathrobotics/robot_upstart.git
      version: indigo-devel
    status: maintained
  robot_web_tools:
    doc:
      type: git
      url: https://github.com/RobotWebTools/robot_web_tools.git
      version: master
    release:
      tags:
        release: release/indigo/{package}/{version}
      url: https://github.com/RobotWebTools-release/robot_web_tools-release.git
      version: 0.0.3-0
    source:
      type: git
      url: https://github.com/RobotWebTools/robot_web_tools.git
      version: develop
    status: maintained
  roboteq:
    doc:
      type: git
      url: https://github.com/g/roboteq.git
      version: master
    release:
      packages:
      - roboteq_diagnostics
      - roboteq_driver
      - roboteq_msgs
      tags:
        release: release/indigo/{package}/{version}
      url: https://github.com/clearpath-gbp/roboteq-release.git
      version: 0.1.1-0
    source:
      type: git
      url: https://github.com/g/roboteq.git
      version: master
    status: maintained
  robotiq:
    doc:
      type: git
      url: https://github.com/ros-industrial/robotiq.git
      version: hydro-devel
    source:
      type: git
      url: https://github.com/ros-industrial/robotiq.git
      version: hydro-devel
  rocon:
    doc:
      type: git
      url: https://github.com/robotics-in-concert/rocon.git
      version: indigo
    release:
      tags:
        release: release/indigo/{package}/{version}
      url: https://github.com/yujinrobot-release/rocon-release.git
      version: 0.7.2-0
    source:
      type: git
      url: https://github.com/robotics-in-concert/rocon.git
      version: indigo
    status: developed
  rocon_app_platform:
    doc:
      type: git
      url: https://github.com/robotics-in-concert/rocon_app_platform.git
      version: indigo
    release:
      packages:
      - rocon_app_manager
      - rocon_app_platform
      - rocon_app_utilities
      - rocon_apps
      tags:
        release: release/indigo/{package}/{version}
      url: https://github.com/yujinrobot-release/rocon_app_platform-release.git
      version: 0.7.3-0
    source:
      type: git
      url: https://github.com/robotics-in-concert/rocon_app_platform.git
      version: indigo
    status: developed
  rocon_concert:
    doc:
      type: git
      url: https://github.com/robotics-in-concert/rocon_concert.git
      version: indigo
    release:
      packages:
      - concert_conductor
      - concert_master
      - concert_schedulers
      - concert_service_link_graph
      - concert_service_manager
      - concert_service_utilities
      - concert_utilities
      - rocon_concert
      - rocon_tf_reconstructor
      tags:
        release: release/indigo/{package}/{version}
      url: https://github.com/yujinrobot-release/rocon_concert-release.git
      version: 0.6.2-0
    source:
      type: git
      url: https://github.com/robotics-in-concert/rocon_concert.git
      version: indigo
    status: developed
  rocon_msgs:
    doc:
      type: git
      url: https://github.com/robotics-in-concert/rocon_msgs.git
      version: indigo
    release:
      packages:
      - concert_msgs
      - concert_service_msgs
      - gateway_msgs
      - rocon_app_manager_msgs
      - rocon_device_msgs
      - rocon_interaction_msgs
      - rocon_msgs
      - rocon_service_pair_msgs
      - rocon_std_msgs
      - rocon_tutorial_msgs
      - scheduler_msgs
      tags:
        release: release/indigo/{package}/{version}
      url: https://github.com/yujinrobot-release/rocon_msgs-release.git
      version: 0.7.8-0
    source:
      type: git
      url: https://github.com/robotics-in-concert/rocon_msgs.git
      version: indigo
    status: developed
  rocon_multimaster:
    doc:
      type: git
      url: https://github.com/robotics-in-concert/rocon_multimaster.git
      version: indigo
    release:
      packages:
      - rocon_gateway
      - rocon_gateway_tests
      - rocon_gateway_utils
      - rocon_hub
      - rocon_hub_client
      - rocon_multimaster
      - rocon_test
      - rocon_unreliable_experiments
      tags:
        release: release/indigo/{package}/{version}
      url: https://github.com/yujinrobot-release/rocon_multimaster-release.git
      version: 0.7.6-0
    source:
      type: git
      url: https://github.com/robotics-in-concert/rocon_multimaster.git
      version: indigo
    status: developed
  rocon_qt_gui:
    doc:
      type: git
      url: https://github.com/robotics-in-concert/rocon_qt_gui.git
      version: indigo
    release:
      packages:
      - concert_admin_app
      - concert_conductor_graph
      - concert_qt_make_a_map
      - concert_qt_map_annotation
      - concert_qt_service_info
      - concert_qt_teleop
      - rocon_gateway_graph
      - rocon_qt_app_manager
      - rocon_qt_gui
      - rocon_qt_library
      - rocon_qt_listener
      - rocon_qt_master_info
      - rocon_qt_teleop
      - rocon_remocon
      tags:
        release: release/indigo/{package}/{version}
      url: https://github.com/yujinrobot-release/rocon_qt_gui-release.git
      version: 0.7.2-0
    source:
      type: git
      url: https://github.com/robotics-in-concert/rocon_qt_gui.git
      version: indigo
    status: developed
  rocon_tools:
    doc:
      type: git
      url: https://github.com/robotics-in-concert/rocon_tools.git
      version: indigo
    release:
      packages:
      - rocon_bubble_icons
      - rocon_console
      - rocon_ebnf
      - rocon_icons
      - rocon_interactions
      - rocon_launch
      - rocon_master_info
      - rocon_python_comms
      - rocon_python_redis
      - rocon_python_utils
      - rocon_python_wifi
      - rocon_semantic_version
      - rocon_tools
      - rocon_uri
      tags:
        release: release/indigo/{package}/{version}
      url: https://github.com/yujinrobot-release/rocon_tools-release.git
      version: 0.1.11-0
    source:
      type: git
      url: https://github.com/robotics-in-concert/rocon_tools.git
      version: indigo
    status: developed
  rocon_tutorials:
    doc:
      type: git
      url: https://github.com/robotics-in-concert/rocon_tutorials.git
      version: indigo
    release:
      packages:
      - chatter_concert
      - gazebo_concert
      - rocon_app_manager_tutorials
      - rocon_gateway_tutorials
      - rocon_tutorials
      - turtle_concert
      tags:
        release: release/indigo/{package}/{version}
      url: https://github.com/yujinrobot-release/rocon_tutorials-release.git
      version: 0.6.2-0
    source:
      type: git
      url: https://github.com/robotics-in-concert/rocon_tutorials.git
      version: indigo
    status: developed
  romeo_moveit_config:
    release:
      tags:
        release: release/indigo/{package}/{version}
      url: https://github.com/ros-aldebaran/romeo_moveit_config-release.git
      version: 0.2.4-0
    source:
      type: git
      url: https://github.com/ros-aldebaran/romeo_moveit_config.git
      version: master
    status: maintained
  romeo_robot:
    release:
      packages:
      - romeo_dcm_bringup
      - romeo_dcm_control
      - romeo_dcm_driver
      - romeo_dcm_msgs
      - romeo_description
      - romeo_sensors
      tags:
        release: release/indigo/{package}/{version}
      url: https://github.com/ros-aldebaran/romeo_robot-release.git
      version: 0.0.13-0
    source:
      type: git
      url: https://github.com/ros-aldebaran/romeo_robot.git
      version: master
    status: maintained
  ros:
    doc:
      type: git
      url: https://github.com/ros/ros.git
      version: indigo-devel
    release:
      packages:
      - mk
      - ros
      - rosbash
      - rosboost_cfg
      - rosbuild
      - rosclean
      - roscreate
      - roslang
      - roslib
      - rosmake
      - rosunit
      tags:
        release: release/indigo/{package}/{version}
      url: https://github.com/ros-gbp/ros-release.git
      version: 1.11.5-0
    source:
      type: git
      url: https://github.com/ros/ros.git
      version: indigo-devel
    status: maintained
  ros_arduino_bridge:
    doc:
      type: git
      url: https://github.com/hbrobotics/ros_arduino_bridge.git
      version: hydro-devel
  ros_canopen:
    doc:
      type: git
      url: https://github.com/ipa320/ros_canopen.git
      version: indigo_release_candidate
    release:
      packages:
      - canopen_402
      - canopen_chain_node
      - canopen_master
      - canopen_motor_node
      - ros_canopen
      - socketcan_interface
      tags:
        release: release/indigo/{package}/{version}
      url: https://github.com/ipa320/ros_canopen-release.git
      version: 0.6.2-0
    source:
      type: git
      url: https://github.com/ipa320/ros_canopen.git
      version: indigo_dev
    status: maintained
  ros_comm:
    doc:
      type: git
      url: https://github.com/ros/ros_comm.git
      version: indigo-devel
    release:
      packages:
      - message_filters
      - ros_comm
      - rosbag
      - rosbag_storage
      - rosconsole
      - roscpp
      - rosgraph
      - roslaunch
      - roslz4
      - rosmaster
      - rosmsg
      - rosnode
      - rosout
      - rosparam
      - rospy
      - rosservice
      - rostest
      - rostopic
      - roswtf
      - topic_tools
      - xmlrpcpp
      tags:
        release: release/indigo/{package}/{version}
      url: https://github.com/ros-gbp/ros_comm-release.git
      version: 1.11.9-0
    source:
      type: git
      url: https://github.com/ros/ros_comm.git
      version: indigo-devel
    status: maintained
  ros_comm_msgs:
    doc:
      type: git
      url: https://github.com/ros/ros_comm_msgs.git
      version: indigo-devel
    release:
      packages:
      - rosgraph_msgs
      - std_srvs
      tags:
        release: release/indigo/{package}/{version}
      url: https://github.com/ros-gbp/ros_comm_msgs-release.git
      version: 1.10.3-0
    source:
      type: git
      url: https://github.com/ros/ros_comm_msgs.git
      version: indigo-devel
    status: maintained
  ros_control:
    doc:
      type: git
      url: https://github.com/ros-controls/ros_control.git
      version: indigo-devel
    release:
      packages:
      - controller_interface
      - controller_manager
      - controller_manager_msgs
      - controller_manager_tests
      - hardware_interface
      - joint_limits_interface
      - ros_control
      - rqt_controller_manager
      - transmission_interface
      tags:
        release: release/indigo/{package}/{version}
      url: https://github.com/ros-gbp/ros_control-release.git
      version: 0.9.1-0
    source:
      type: git
      url: https://github.com/ros-controls/ros_control.git
      version: indigo-devel
    status: developed
  ros_controllers:
    doc:
      type: git
      url: https://github.com/ros-controls/ros_controllers.git
      version: indigo-devel
    release:
      packages:
      - diff_drive_controller
      - effort_controllers
      - force_torque_sensor_controller
      - forward_command_controller
      - gripper_action_controller
      - imu_sensor_controller
      - joint_state_controller
      - joint_trajectory_controller
      - position_controllers
      - ros_controllers
      - rqt_joint_trajectory_controller
      - velocity_controllers
      tags:
        release: release/indigo/{package}/{version}
      url: https://github.com/ros-gbp/ros_controllers-release.git
      version: 0.9.1-0
    source:
      type: git
      url: https://github.com/ros-controls/ros_controllers.git
      version: indigo-devel
    status: developed
  ros_emacs_utils:
    doc:
      type: git
      url: https://github.com/code-iai/ros_emacs_utils.git
      version: master
    release:
      packages:
      - ros_emacs_utils
      - rosemacs
      - roslisp_repl
      - slime_ros
      - slime_wrapper
      tags:
        release: release/indigo/{package}/{version}
      url: https://github.com/code-iai-release/ros_emacs_utils-release.git
      version: 0.4.5-0
    source:
      type: git
      url: https://github.com/code-iai/ros_emacs_utils.git
      version: master
    status: maintained
  ros_ethercat:
    doc:
      type: git
      url: https://github.com/shadow-robot/ros_ethercat.git
      version: indigo-devel
    release:
      packages:
      - ros_ethercat
      - ros_ethercat_eml
      - ros_ethercat_hardware
      - ros_ethercat_loop
      - ros_ethercat_model
      tags:
        release: release/indigo/{package}/{version}
      url: https://github.com/shadow-robot/ros_ethercat-release.git
      version: 0.1.8-0
    source:
      type: git
      url: https://github.com/shadow-robot/ros_ethercat.git
      version: indigo-devel
    status: developed
  ros_ethernet_rmp:
    doc:
      type: git
      url: https://github.com/WPI-RAIL/ros_ethernet_rmp.git
      version: master
    release:
      tags:
        release: release/indigo/{package}/{version}
      url: https://github.com/wpi-rail-release/ros_ethernet_rmp-release.git
      version: 0.0.6-0
    source:
      type: git
      url: https://github.com/WPI-RAIL/ros_ethernet_rmp.git
      version: develop
    status: maintained
  ros_openlighting:
    release:
      packages:
      - lighting_msgs
      - lighting_tools
      - ola_ros
      tags:
        release: release/indigo/{package}/{version}
      url: https://github.com/sevenbitbyte/ros_openlighting-release.git
      version: 0.1.1-0
    source:
      type: git
      url: https://github.com/sevenbitbyte/ros_openlighting.git
      version: indigo
    status: developed
  ros_statistics_msgs:
    doc:
      type: git
      url: https://github.com/osrf/ros_statistics_msgs.git
      version: master
    release:
      tags:
        release: release/indigo/{package}/{version}
      url: https://github.com/ros-gbp/ros_statistics_msgs-release.git
      version: 0.1.0-0
    source:
      type: git
      url: https://github.com/osrf/ros_statistics_msgs.git
      version: master
    status: maintained
  ros_topology_msgs:
    doc:
      type: git
      url: https://github.com/osrf/ros_topology_msgs.git
      version: master
    release:
      tags:
        release: release/indigo/{package}/{version}
      url: https://github.com/ros-gbp/ros_topology_msgs-release.git
      version: 0.1.0-0
    source:
      type: git
      url: https://github.com/osrf/ros_topology_msgs.git
      version: master
    status: maintained
  ros_tutorials:
    doc:
      type: git
      url: https://github.com/ros/ros_tutorials.git
      version: indigo-devel
    release:
      packages:
      - ros_tutorials
      - roscpp_tutorials
      - rospy_tutorials
      - turtlesim
      tags:
        release: release/indigo/{package}/{version}
      url: https://github.com/ros-gbp/ros_tutorials-release.git
      version: 0.5.1-1
    source:
      type: git
      url: https://github.com/ros/ros_tutorials.git
      version: indigo-devel
    status: maintained
  ros_web_video:
    doc:
      type: git
      url: https://github.com/RobotWebTools/ros_web_video.git
      version: master
    release:
      tags:
        release: release/indigo/{package}/{version}
      url: https://github.com/RobotWebTools-release/ros_web_video-release.git
      version: 0.1.14-0
    source:
      type: git
      url: https://github.com/RobotWebTools/ros_web_video.git
      version: develop
    status: end-of-life
    status_description: Replaced by the web_video_server package.
  rosauth:
    doc:
      type: git
      url: https://github.com/WPI-RAIL/rosauth.git
      version: master
    release:
      tags:
        release: release/indigo/{package}/{version}
      url: https://github.com/wpi-rail-release/rosauth-release.git
      version: 0.1.5-0
    source:
      type: git
      url: https://github.com/WPI-RAIL/rosauth.git
      version: develop
    status: maintained
  rosbag_image_compressor:
    doc:
      type: git
      url: https://github.com/ros/rosbag_image_compressor.git
      version: indigo-devel
    release:
      tags:
        release: release/indigo/{package}/{version}
      url: https://github.com/ros-gbp/rosbag_image_compressor-release.git
      version: 0.1.4-0
    source:
      type: git
      url: https://github.com/ros/rosbag_image_compressor.git
      version: indigo-devel
    status: maintained
  rosbag_migration_rule:
    release:
      tags:
        release: release/indigo/{package}/{version}
      url: https://github.com/ros-gbp/rosbag_migration_rule-release.git
      version: 1.0.0-0
    status: maintained
  rosbridge_suite:
    doc:
      type: git
      url: https://github.com/RobotWebTools/rosbridge_suite.git
      version: master
    release:
      packages:
      - rosapi
      - rosbridge_library
      - rosbridge_server
      - rosbridge_suite
      tags:
        release: release/indigo/{package}/{version}
      url: https://github.com/RobotWebTools-release/rosbridge_suite-release.git
      version: 0.7.4-0
    source:
      type: git
      url: https://github.com/RobotWebTools/rosbridge_suite.git
      version: develop
    status: maintained
  rosconsole_bridge:
    doc:
      type: git
      url: https://github.com/ros/rosconsole_bridge.git
      version: indigo-devel
    release:
      tags:
        release: release/indigo/{package}/{version}
      url: https://github.com/ros-gbp/rosconsole_bridge-release.git
      version: 0.4.2-0
    source:
      type: git
      url: https://github.com/ros/rosconsole_bridge.git
      version: indigo-devel
  roscpp_core:
    doc:
      type: git
      url: https://github.com/ros/roscpp_core.git
      version: indigo-devel
    release:
      packages:
      - cpp_common
      - roscpp_core
      - roscpp_serialization
      - roscpp_traits
      - rostime
      tags:
        release: release/indigo/{package}/{version}
      url: https://github.com/ros-gbp/roscpp_core-release.git
      version: 0.5.4-0
    source:
      type: git
      url: https://github.com/ros/roscpp_core.git
      version: indigo-devel
    status: maintained
  rosdoc_lite:
    doc:
      type: git
      url: https://github.com/ros-infrastructure/rosdoc_lite.git
      version: master
    release:
      tags:
        release: release/indigo/{package}/{version}
      url: https://github.com/ros-gbp/rosdoc_lite-release.git
      version: 0.2.4-0
    source:
      type: git
      url: https://github.com/ros-infrastructure/rosdoc_lite.git
      version: master
    status: maintained
  rosh_core:
    doc:
      type: git
      url: https://github.com/OSUrobotics/rosh_core.git
      version: hydro-devel
    release:
      packages:
      - rosh
      - rosh_core
      - roshlaunch
      tags:
        release: release/indigo/{package}/{version}
      url: https://github.com/OSUrobotics/rosh_core-release.git
      version: 1.0.7-0
    source:
      type: git
      url: https://github.com/OSUrobotics/rosh_core.git
      version: hydro-devel
    status: maintained
  rosh_desktop_plugins:
    doc:
      type: git
      url: https://github.com/OSUrobotics/rosh_desktop_plugins.git
      version: master
    release:
      packages:
      - rosh_desktop
      - rosh_desktop_plugins
      - rosh_visualization
      tags:
        release: release/indigo/{package}/{version}
      url: https://github.com/OSUrobotics/rosh_desktop_plugins-release.git
      version: 1.0.4-0
    source:
      type: git
      url: https://github.com/OSUrobotics/rosh_desktop_plugins.git
      version: master
    status: maintained
  rosh_robot_plugins:
    doc:
      type: git
      url: https://github.com/OSUrobotics/rosh_robot_plugins.git
      version: master
    release:
      packages:
      - rosh_common
      - rosh_geometry
      - rosh_robot
      - rosh_robot_plugins
      tags:
        release: release/indigo/{package}/{version}
      url: https://github.com/OSUrobotics/rosh_robot_plugins-release.git
      version: 1.0.2-0
    source:
      type: git
      url: https://github.com/OSUrobotics/rosh_robot_plugins.git
      version: master
    status: maintained
  roslint:
    doc:
      type: git
      url: https://github.com/ros/roslint.git
      version: master
    release:
      tags:
        release: release/indigo/{package}/{version}
      url: https://github.com/ros-gbp/roslint-release.git
      version: 0.9.2-1
    source:
      type: git
      url: https://github.com/ros/roslint.git
      version: master
    status: maintained
  roslisp:
    doc:
      type: git
      url: https://github.com/ros/roslisp.git
      version: master
    release:
      tags:
        release: release/indigo/{package}/{version}
      url: https://github.com/ros-gbp/roslisp-release.git
      version: 1.9.17-0
    status: maintained
  roslisp_common:
    doc:
      type: git
      url: https://github.com/ros/roslisp_common.git
      version: master
    release:
      packages:
      - actionlib_lisp
      - cl_tf
      - cl_tf2
      - cl_transforms
      - cl_utils
      - roslisp_common
      - roslisp_utilities
      tags:
        release: release/indigo/{package}/{version}
      url: https://github.com/ros-gbp/roslisp_common-release.git
      version: 0.2.3-0
    source:
      type: git
      url: https://github.com/ros/roslisp_common.git
      version: master
    status: developed
  rospack:
    doc:
      type: git
      url: https://github.com/ros/rospack.git
      version: indigo-devel
    release:
      tags:
        release: release/indigo/{package}/{version}
      url: https://github.com/ros-gbp/rospack-release.git
      version: 2.2.5-0
    source:
      type: git
      url: https://github.com/ros/rospack.git
      version: indigo-devel
    status: maintained
  rospilot:
    release:
      tags:
        release: release/indigo/{package}/{version}
      url: https://github.com/rospilot/rospilot-release.git
      version: 0.1.1-2
    source:
      type: git
      url: https://github.com/rospilot/rospilot.git
      version: master
    status: developed
  rospilot_deps:
    release:
      tags:
        release: release/indigo/{package}/{version}
      url: https://github.com/rospilot/rospilot_deps-release.git
      version: 0.0.5-0
    status: developed
  rosprofiler:
    doc:
      type: git
      url: https://github.com/osrf/rosprofiler.git
      version: master
    release:
      tags:
        release: release/indigo/{package}/{version}
      url: https://github.com/ros-gbp/rosprofiler-release.git
      version: 0.1.2-0
    source:
      type: git
      url: https://github.com/osrf/rosprofiler.git
      version: master
    status: maintained
  rospy_message_converter:
    doc:
      type: git
      url: https://github.com/baalexander/rospy_message_converter.git
      version: indigo-devel
    release:
      tags:
        release: release/indigo/{package}/{version}
      url: https://github.com/jihoonl/rospy_message_converter-release.git
      version: 0.3.0-2
    source:
      type: git
      url: https://github.com/baalexander/rospy_message_converter.git
      version: indigo-devel
    status: maintained
  rosserial:
    doc:
      type: git
      url: https://github.com/ros-drivers/rosserial.git
      version: indigo-devel
    release:
      packages:
      - rosserial
      - rosserial_arduino
      - rosserial_client
      - rosserial_embeddedlinux
      - rosserial_msgs
      - rosserial_python
      - rosserial_server
      - rosserial_windows
      - rosserial_xbee
      tags:
        release: release/indigo/{package}/{version}
      url: https://github.com/ros-gbp/rosserial-release.git
      version: 0.6.3-0
    source:
      type: git
      url: https://github.com/ros-drivers/rosserial.git
      version: indigo-devel
    status: maintained
  roswww:
    doc:
      type: git
      url: https://github.com/tork-a/roswww.git
      version: hydro-devel
    release:
      tags:
        release: release/indigo/{package}/{version}
      url: https://github.com/tork-a/roswww-release.git
      version: 0.1.2-0
    source:
      type: git
      url: https://github.com/tork-a/roswww.git
      version: hydro-devel
    status: developed
  rqt:
    doc:
      type: git
      url: https://github.com/ros-visualization/rqt.git
      version: groovy-devel
    release:
      packages:
      - rqt
      - rqt_gui
      - rqt_gui_cpp
      - rqt_gui_py
      tags:
        release: release/indigo/{package}/{version}
      url: https://github.com/ros-gbp/rqt-release.git
      version: 0.2.14-1
    source:
      type: git
      url: https://github.com/ros-visualization/rqt.git
      version: groovy-devel
    status: maintained
  rqt_capabilities:
    doc:
      type: git
      url: https://github.com/osrf/rqt_capabilities.git
      version: master
    release:
      tags:
        release: release/indigo/{package}/{version}
      url: https://github.com/ros-gbp/rqt_capabilities-release.git
      version: 0.1.2-0
    source:
      type: git
      url: https://github.com/osrf/rqt_capabilities.git
      version: master
    status: developed
  rqt_common_plugins:
    doc:
      type: git
      url: https://github.com/ros-visualization/rqt_common_plugins.git
      version: groovy-devel
    release:
      packages:
      - rqt_action
      - rqt_bag
      - rqt_bag_plugins
      - rqt_common_plugins
      - rqt_console
      - rqt_dep
      - rqt_graph
      - rqt_image_view
      - rqt_launch
      - rqt_logger_level
      - rqt_msg
      - rqt_plot
      - rqt_publisher
      - rqt_py_common
      - rqt_py_console
      - rqt_reconfigure
      - rqt_service_caller
      - rqt_shell
      - rqt_srv
      - rqt_top
      - rqt_topic
      - rqt_web
      tags:
        release: release/indigo/{package}/{version}
      url: https://github.com/ros-gbp/rqt_common_plugins-release.git
      version: 0.3.10-0
    source:
      type: git
      url: https://github.com/ros-visualization/rqt_common_plugins.git
      version: groovy-devel
    status: developed
  rqt_ez_publisher:
    doc:
      type: git
      url: https://github.com/OTL/rqt_ez_publisher.git
      version: indigo-devel
    release:
      tags:
        release: release/indigo/{package}/{version}
      url: https://github.com/OTL/rqt_ez_publisher-release.git
      version: 0.3.0-0
    source:
      type: git
      url: https://github.com/OTL/rqt_ez_publisher.git
      version: indigo-devel
    status: developed
  rqt_graphprofiler:
    doc:
      type: git
      url: https://github.com/osrf/rqt_graphprofiler.git
      version: master
    release:
      tags:
        release: release/indigo/{package}/{version}
      url: https://github.com/ros-gbp/rqt_graphprofiler-release.git
      version: 0.1.2-0
    source:
      type: git
      url: https://github.com/osrf/rqt_graphprofiler.git
      version: master
    status: developed
  rqt_robot_plugins:
    doc:
      type: git
      url: https://github.com/ros-visualization/rqt_robot_plugins.git
      version: hydro-devel
    release:
      packages:
      - rqt_moveit
      - rqt_nav_view
      - rqt_pose_view
      - rqt_robot_dashboard
      - rqt_robot_monitor
      - rqt_robot_plugins
      - rqt_robot_steering
      - rqt_runtime_monitor
      - rqt_rviz
      - rqt_tf_tree
      tags:
        release: release/indigo/{package}/{version}
      url: https://github.com/ros-gbp/rqt_robot_plugins-release.git
      version: 0.4.0-0
    source:
      type: git
      url: https://github.com/ros-visualization/rqt_robot_plugins.git
      version: hydro-devel
  rtabmap:
    doc:
      type: git
      url: https://github.com/introlab/rtabmap.git
      version: master
    release:
      tags:
        release: release/indigo/{package}/{version}
      url: https://github.com/introlab/rtabmap-release.git
      version: 0.8.0-0
    source:
      type: git
      url: https://github.com/introlab/rtabmap.git
      version: master
    status: maintained
  rtabmap_ros:
    doc:
      type: git
      url: https://github.com/introlab/rtabmap_ros.git
      version: master
    release:
      tags:
        release: release/indigo/{package}/{version}
      url: https://github.com/introlab/rtabmap_ros-release.git
      version: 0.8.0-0
    source:
      type: git
      url: https://github.com/introlab/rtabmap_ros.git
      version: master
    status: maintained
<<<<<<< HEAD
  rtsprofile:
    release:
      tags:
        release: release/indigo/{package}/{version}
      url: https://github.com/tork-a/rtsprofile-release.git
      version: 2.0.0-0
=======
  rtctree:
    release:
      tags:
        release: release/indigo/{package}/{version}
      url: https://github.com/tork-a/rtctree-release.git
      version: 3.0.1-0
>>>>>>> ef80f1f1
  rtshell:
    release:
      tags:
        release: release/indigo/{package}/{version}
      url: https://github.com/tork-a/rtshell-release.git
      version: 3.0.1-1
  rtt:
    doc:
      type: git
      url: https://github.com/orocos-toolchain/rtt.git
      version: toolchain-2.8
    release:
      tags:
        release: release/indigo/{package}/{version}
      url: https://github.com/orocos-gbp/rtt-release.git
    source:
      type: git
      url: https://github.com/orocos-toolchain/rtt.git
      version: toolchain-2.8
    status: maintained
  rtt_geometry:
    doc:
      type: git
      url: https://github.com/orocos/rtt_geometry.git
      version: hydro-devel
    release:
      packages:
      - eigen_typekit
      - kdl_typekit
      - rtt_geometry
      tags:
        release: release/indigo/{package}/{version}
      url: https://github.com/orocos-gbp/rtt_geometry-release.git
    source:
      type: git
      url: https://github.com/orocos/rtt_geometry.git
      version: hydro-devel
    status: developed
  rtt_ros_integration:
    doc:
      type: git
      url: https://github.com/orocos/rtt_ros_integration.git
      version: hydro-devel
    release:
      packages:
      - rtt_actionlib
      - rtt_actionlib_msgs
      - rtt_common_msgs
      - rtt_diagnostic_msgs
      - rtt_dynamic_reconfigure
      - rtt_geometry_msgs
      - rtt_kdl_conversions
      - rtt_nav_msgs
      - rtt_ros
      - rtt_ros_comm
      - rtt_ros_integration
      - rtt_ros_msgs
      - rtt_rosclock
      - rtt_roscomm
      - rtt_rosdeployment
      - rtt_rosgraph_msgs
      - rtt_rosnode
      - rtt_rospack
      - rtt_rosparam
      - rtt_sensor_msgs
      - rtt_shape_msgs
      - rtt_std_msgs
      - rtt_std_srvs
      - rtt_stereo_msgs
      - rtt_tf
      - rtt_trajectory_msgs
      - rtt_visualization_msgs
      tags:
        release: release/indigo/{package}/{version}
      url: https://github.com/orocos-gbp/rtt_ros_integration-release.git
    source:
      type: git
      url: https://github.com/orocos/rtt_ros_integration.git
      version: hydro-devel
    status: developed
  rtt_typelib:
    release:
      tags:
        release: release/indigo/{package}/{version}
      url: https://github.com/orocos-gbp/rtt_typelib-release.git
    source:
      type: git
      url: https://github.com/orocos-toolchain/rtt_typelib.git
      version: toolchain-2.8
    status: maintained
  rviz:
    doc:
      type: git
      url: https://github.com/ros-visualization/rviz.git
      version: indigo-devel
    release:
      tags:
        release: release/indigo/{package}/{version}
      url: https://github.com/ros-gbp/rviz-release.git
      version: 1.11.4-0
    source:
      type: git
      url: https://github.com/ros-visualization/rviz.git
      version: indigo-devel
    status: maintained
  rviz_animated_view_controller:
    doc:
      type: git
      url: https://github.com/ros-visualization/rviz_animated_view_controller.git
      version: indigo-devel
    release:
      tags:
        release: release/indigo/{package}/{version}
      url: https://github.com/ros-gbp/rviz_animated_view_controller-release.git
      version: 0.1.1-0
    source:
      type: git
      url: https://github.com/ros-visualization/rviz_animated_view_controller.git
      version: indigo-devel
    status: developed
  rviz_fixed_view_controller:
    release:
      tags:
        release: release/indigo/{package}/{version}
      url: https://github.com/ros-gbp/rviz_fixed_view_controller-release.git
      version: 0.0.2-1
    source:
      type: git
      url: https://github.com/ros-visualization/rviz_fixed_view_controller.git
      version: indigo-devel
    status: developed
  rviz_visual_tools:
    doc:
      type: git
      url: https://github.com/davetcoleman/rviz_visual_tools.git
      version: indigo-devel
    release:
      tags:
        release: release/indigo/{package}/{version}
      url: https://github.com/davetcoleman/rviz_visual_tools-release.git
      version: 1.4.0-0
    source:
      type: git
      url: https://github.com/davetcoleman/rviz_visual_tools.git
      version: indigo-devel
    status: developed
  sbpl:
    release:
      tags:
        release: release/indigo/{package}/{version}
      url: https://github.com/ros-gbp/sbpl-release.git
      version: 1.2.0-1
    status: maintained
  schunk_modular_robotics:
    doc:
      type: git
      url: https://github.com/ipa320/schunk_modular_robotics.git
      version: indigo_release_candidate
    release:
      packages:
      - schunk_description
      - schunk_libm5api
      - schunk_modular_robotics
      - schunk_powercube_chain
      - schunk_sdh
      - schunk_sdhx
      - schunk_simulated_tactile_sensors
      tags:
        release: release/indigo/{package}/{version}
      url: https://github.com/ipa320/schunk_modular_robotics-release.git
      version: 0.6.2-0
    source:
      type: git
      url: https://github.com/ipa320/schunk_modular_robotics.git
      version: indigo_dev
    status: maintained
  schunk_svh_driver:
    doc:
      type: git
      url: https://github.com/fzi-forschungszentrum-informatik/schunk_svh_driver.git
      version: master
    release:
      tags:
        release: release/indigo/{package}/{version}
      url: https://github.com/fzi-forschungszentrum-informatik/schunk_svh_driver-release.git
      version: 0.1.5-0
    source:
      type: git
      url: https://github.com/fzi-forschungszentrum-informatik/schunk_svh_driver.git
      version: master
    status: maintained
  sentis_tof_m100:
    doc:
      type: git
      url: https://github.com/voxel-dot-at/sentis_tof_m100_pkg.git
      version: master
  serial:
    doc:
      type: git
      url: https://github.com/wjwwood/serial.git
      version: master
    release:
      tags:
        release: release/indigo/{package}/{version}
      url: https://github.com/wjwwood/serial-release.git
      version: 1.2.0-0
    source:
      type: git
      url: https://github.com/wjwwood/serial.git
      version: master
    status: maintained
  serial_utils:
    doc:
      type: git
      url: https://github.com/wjwwood/serial_utils.git
      version: master
    release:
      tags:
        release: release/indigo/{package}/{version}
      url: https://github.com/wjwwood/serial_utils-release.git
      version: 0.1.0-0
    source:
      type: git
      url: https://github.com/wjwwood/serial_utils.git
      version: master
    status: maintained
  shadow_robot:
    doc:
      type: git
      url: https://github.com/shadow-robot/sr-ros-interface.git
      version: indigo-devel
    release:
      packages:
      - shadow_robot
      - sr_description
      - sr_example
      - sr_gazebo_plugins
      - sr_hand
      - sr_hardware_interface
      - sr_mechanism_controllers
      - sr_mechanism_model
      - sr_moveit_config
      - sr_movements
      - sr_robot_msgs
      - sr_self_test
      - sr_standalone
      - sr_tactile_sensors
      - sr_utilities
      tags:
        release: release/indigo/{package}/{version}
      url: https://github.com/shadow-robot/sr-ros-interface-release.git
      version: 1.3.2-0
    source:
      type: git
      url: https://github.com/shadow-robot/sr-ros-interface.git
      version: indigo-devel
    status: developed
  shadow_robot_ethercat:
    doc:
      type: git
      url: https://github.com/shadow-robot/sr-ros-interface-ethercat.git
      version: indigo-devel
    release:
      packages:
      - shadow_robot_ethercat
      - sr_edc_controller_configuration
      - sr_edc_ethercat_drivers
      - sr_edc_launch
      - sr_edc_muscle_tools
      - sr_external_dependencies
      - sr_robot_lib
      tags:
        release: release/indigo/{package}/{version}
      url: https://github.com/shadow-robot/sr-ros-interface-ethercat-release.git
      version: 1.3.3-0
    source:
      type: git
      url: https://github.com/shadow-robot/sr-ros-interface-ethercat.git
      version: indigo-devel
    status: developed
  shape_tools:
    doc:
      type: git
      url: https://github.com/ros-planning/shape_tools.git
      version: master
    release:
      tags:
        release: release/indigo/{package}/{version}
      url: https://github.com/ros-gbp/shape_tools-release.git
      version: 0.2.1-0
  shared_serial:
    doc:
      type: git
      url: https://github.com/wcaarls/shared_serial.git
      version: master
    release:
      tags:
        release: release/indigo/{package}/{version}
      url: https://github.com/wcaarls/shared_serial-release.git
      version: 0.2.1-1
    source:
      type: git
      url: https://github.com/wcaarls/shared_serial.git
      version: master
    status: maintained
  sick_tim:
    doc:
      type: git
      url: https://github.com/uos/sick_tim.git
      version: indigo
    release:
      tags:
        release: release/indigo/{package}/{version}
      url: https://github.com/uos-gbp/sick_tim-release.git
      version: 0.0.2-0
    source:
      type: git
      url: https://github.com/uos/sick_tim.git
      version: indigo
    status: developed
  sicktoolbox:
    doc:
      type: git
      url: https://github.com/ros-drivers/sicktoolbox.git
      version: catkin
    release:
      tags:
        release: release/indigo/{package}/{version}
      url: https://github.com/ros-gbp/sicktoolbox-release.git
      version: 1.0.103-2
    source:
      type: git
      url: https://github.com/ros-drivers/sicktoolbox.git
      version: catkin
    status: maintained
  sicktoolbox_wrapper:
    doc:
      type: git
      url: https://github.com/ros-drivers/sicktoolbox_wrapper.git
      version: indigo-devel
    release:
      tags:
        release: release/indigo/{package}/{version}
      url: https://github.com/ros-gbp/sicktoolbox_wrapper-release.git
      version: 2.5.3-1
    source:
      type: git
      url: https://github.com/ros-drivers/sicktoolbox_wrapper.git
      version: indigo-devel
    status: maintained
  slam_gmapping:
    doc:
      type: git
      url: https://github.com/ros-perception/slam_gmapping.git
      version: hydro-devel
    release:
      packages:
      - gmapping
      - slam_gmapping
      tags:
        release: release/indigo/{package}/{version}
      url: https://github.com/ros-gbp/slam_gmapping-release.git
      version: 1.3.5-0
    source:
      type: git
      url: https://github.com/ros-perception/slam_gmapping.git
      version: hydro-devel
    status: maintained
  slam_karto:
    doc:
      type: git
      url: https://github.com/ros-perception/slam_karto.git
      version: indigo-devel
    release:
      tags:
        release: release/indigo/{package}/{version}
      url: https://github.com/ros-gbp/slam_karto-release.git
      version: 0.7.1-0
    status: maintained
  smart_battery_msgs:
    doc:
      type: git
      url: https://github.com/ros-drivers/smart_battery_msgs.git
      version: master
    release:
      tags:
        release: release/indigo/{package}/{version}
      url: https://github.com/ros-gbp/smart_battery_msgs-release.git
      version: 0.1.0-0
    source:
      type: git
      url: https://github.com/ros-drivers/smart_battery_msgs.git
      version: master
    status: maintained
  softkinetic:
    doc:
      type: git
      url: https://github.com/ipa320/softkinetic.git
      version: indigo_release_candidate
    source:
      type: git
      url: https://github.com/ipa320/softkinetic.git
      version: indigo_dev
    status: maintained
  sparse_bundle_adjustment:
    release:
      tags:
        release: release/indigo/{package}/{version}
      url: https://github.com/ros-gbp/sparse_bundle_adjustment-release.git
      version: 0.3.2-0
    status: maintained
  sql_database:
    release:
      tags:
        release: release/indigo/{package}/{version}
      url: https://github.com/ros-gbp/sql_database-release.git
      version: 0.4.9-0
  sr_config:
    release:
      packages:
      - sr_config
      - sr_cyberglove_config
      - sr_ethercat_hand_config
      tags:
        release: release/indigo/{package}/{version}
      url: https://github.com/shadow-robot/sr-config-release.git
      version: 1.3.4-0
    source:
      type: git
      url: https://github.com/shadow-robot/sr-config.git
      version: indigo-devel
    status: developed
  sr_ronex:
    doc:
      type: git
      url: https://github.com/shadow-robot/sr-ronex.git
      version: indigo-devel
    release:
      packages:
      - sr_ronex
      - sr_ronex_controllers
      - sr_ronex_drivers
      - sr_ronex_examples
      - sr_ronex_external_protocol
      - sr_ronex_hardware_interface
      - sr_ronex_launch
      - sr_ronex_msgs
      - sr_ronex_test
      - sr_ronex_transmissions
      - sr_ronex_utilities
      tags:
        release: release/indigo/{package}/{version}
      url: https://github.com/shadow-robot/sr-ronex-release.git
      version: 0.9.15-0
    source:
      type: git
      url: https://github.com/shadow-robot/sr-ronex.git
      version: indigo-devel
    status: developed
  sr_visualization:
    doc:
      type: git
      url: https://github.com/shadow-robot/sr-visualization.git
      version: indigo-devel
    release:
      packages:
      - sr_gui_bootloader
      - sr_gui_change_controllers
      - sr_gui_change_muscle_controllers
      - sr_gui_controller_tuner
      - sr_gui_grasp_controller
      - sr_gui_hand_calibration
      - sr_gui_joint_slider
      - sr_gui_motor_resetter
      - sr_gui_movement_recorder
      - sr_gui_muscle_driver_bootloader
      - sr_gui_self_test
      - sr_visualization
      - sr_visualization_icons
      tags:
        release: release/indigo/{package}/{version}
      url: https://github.com/shadow-robot/sr-visualization-release.git
      version: 1.3.1-0
    source:
      type: git
      url: https://github.com/shadow-robot/sr-visualization.git
      version: indigo-devel
    status: developed
  srdfdom:
    release:
      tags:
        release: release/indigo/{package}/{version}
      url: https://github.com/ros-gbp/srdfdom-release.git
      version: 0.2.7-0
    status: maintained
  srv_tools:
    doc:
      type: git
      url: https://github.com/srv/srv_tools.git
      version: indigo
    release:
      packages:
      - bag_tools
      - launch_tools
      - plot_tools
      - pointcloud_tools
      - srv_tools
      - tf_tools
      tags:
        release: release/indigo/{package}/{version}
      url: https://github.com/srv/srv_tools-release.git
      version: 0.0.1-0
    source:
      type: git
      url: https://github.com/srv/srv_tools.git
      version: indigo
    status: maintained
  stage:
    release:
      tags:
        release: release/indigo/{package}/{version}
      url: https://github.com/ros-gbp/stage-release.git
      version: 4.1.1-2
    status: maintained
  stage_ros:
    doc:
      type: git
      url: https://github.com/ros-simulation/stage_ros.git
      version: master
    release:
      tags:
        release: release/indigo/{package}/{version}
      url: https://github.com/ros-gbp/stage_ros-release.git
      version: 1.7.2-0
    source:
      type: git
      url: https://github.com/ros-simulation/stage_ros.git
      version: master
    status: maintained
  std_capabilities:
    release:
      tags:
        release: release/indigo/{package}/{version}
      url: https://github.com/ros-gbp/std_capabilities-release.git
      version: 0.1.0-0
    status: developed
  std_msgs:
    doc:
      type: git
      url: https://github.com/ros/std_msgs.git
      version: groovy-devel
    release:
      tags:
        release: release/indigo/{package}/{version}
      url: https://github.com/ros-gbp/std_msgs-release.git
      version: 0.5.9-1
    source:
      type: git
      url: https://github.com/ros/std_msgs.git
      version: groovy-devel
    status: maintained
  stdr_simulator:
    doc:
      type: git
      url: https://github.com/stdr-simulator-ros-pkg/stdr_simulator.git
      version: hydro-devel
    release:
      packages:
      - stdr_gui
      - stdr_launchers
      - stdr_msgs
      - stdr_parser
      - stdr_resources
      - stdr_robot
      - stdr_samples
      - stdr_server
      - stdr_simulator
      tags:
        release: release/indigo/{package}/{version}
      url: https://github.com/stdr-simulator-ros-pkg/stdr_simulator-release.git
      version: 0.2.0-0
    status: developed
  swiftnav:
    doc:
      type: git
      url: https://github.com/clearpath-gbp/libswiftnav-release.git
      version: upstream
    release:
      tags:
        release: release/indigo/{package}/{version}
      url: https://github.com/clearpath-gbp/libswiftnav-release.git
      version: 0.13.0-3
    status: maintained
  teleop_twist_joy:
    doc:
      type: git
      url: https://github.com/ros-teleop/teleop_twist_joy.git
      version: indigo-devel
    release:
      tags:
        release: release/indigo/{package}/{version}
      url: https://github.com/ros-teleop/teleop_twist_joy-release.git
      version: 0.1.0-0
    source:
      type: git
      url: https://github.com/ros-teleop/teleop_twist_joy.git
      version: indigo-devel
    status: developed
  teleop_twist_keyboard:
    doc:
      type: git
      url: https://github.com/ros-teleop/teleop_twist_keyboard.git
      version: master
    release:
      tags:
        release: release/indigo/{package}/{version}
      url: https://github.com/ros-gbp/teleop_twist_keyboard-release.git
      version: 0.5.0-0
    source:
      type: git
      url: https://github.com/ros-teleop/teleop_twist_keyboard.git
      version: master
    status: maintained
  tf2_web_republisher:
    doc:
      type: git
      url: https://github.com/RobotWebTools/tf2_web_republisher.git
      version: master
    release:
      tags:
        release: release/indigo/{package}/{version}
      url: https://github.com/RobotWebTools-release/tf2_web_republisher-release.git
      version: 0.3.0-0
    source:
      type: git
      url: https://github.com/RobotWebTools/tf2_web_republisher.git
      version: develop
    status: maintained
  threemxl:
    doc:
      type: git
      url: https://github.com/wcaarls/threemxl.git
      version: master
    release:
      tags:
        release: release/indigo/{package}/{version}
      url: https://github.com/wcaarls/threemxl-release.git
      version: 0.2.0-2
    source:
      type: git
      url: https://github.com/wcaarls/threemxl.git
      version: master
    status: maintained
  topic_proxy:
    doc:
      type: git
      url: https://github.com/tu-darmstadt-ros-pkg/topic_proxy.git
      version: master
    release:
      packages:
      - blob
      - topic_proxy
      tags:
        release: release/indigo/{package}/{version}
      url: https://github.com/tu-darmstadt-ros-pkg-gbp/topic_proxy-release.git
      version: 0.1.1-0
    status: maintained
  turtlebot:
    doc:
      type: git
      url: https://github.com/turtlebot/turtlebot.git
      version: indigo
    release:
      packages:
      - turtlebot
      - turtlebot_bringup
      - turtlebot_capabilities
      - turtlebot_description
      tags:
        release: release/indigo/{package}/{version}
      url: https://github.com/turtlebot-release/turtlebot-release.git
      version: 2.3.0-0
    source:
      type: git
      url: https://github.com/turtlebot/turtlebot.git
      version: indigo
    status: developed
  turtlebot_arm:
    doc:
      type: git
      url: https://github.com/turtlebot/turtlebot_arm.git
      version: indigo-devel
    release:
      packages:
      - turtlebot_arm
      - turtlebot_arm_block_manipulation
      - turtlebot_arm_bringup
      - turtlebot_arm_description
      - turtlebot_arm_ikfast_plugin
      - turtlebot_arm_kinect_calibration
      - turtlebot_arm_moveit_config
      - turtlebot_arm_moveit_demos
      tags:
        release: release/indigo/{package}/{version}
      url: https://github.com/turtlebot-release/turtlebot_arm-release.git
      version: 0.3.3-0
    source:
      type: git
      url: https://github.com/turtlebot/turtlebot_arm.git
      version: indigo-devel
    status: developed
  turtlebot_create:
    doc:
      type: git
      url: https://github.com/turtlebot/turtlebot_create.git
      version: indigo
    release:
      packages:
      - create_description
      - create_driver
      - create_node
      - turtlebot_create
      tags:
        release: release/indigo/{package}/{version}
      url: https://github.com/turtlebot-release/turtlebot_create-release.git
      version: 2.3.0-0
    source:
      type: git
      url: https://github.com/turtlebot/turtlebot_create.git
      version: indigo
    status: maintained
  turtlebot_create_desktop:
    doc:
      type: git
      url: https://github.com/turtlebot/turtlebot_create_desktop.git
      version: indigo
    release:
      packages:
      - create_dashboard
      - create_gazebo_plugins
      - turtlebot_create_desktop
      tags:
        release: release/indigo/{package}/{version}
      url: https://github.com/turtlebot-release/turtlebot_create_desktop-release.git
      version: 2.3.0-0
    source:
      type: git
      url: https://github.com/turtlebot/turtlebot_create_desktop.git
      version: indigo
    status: maintained
  turtlebot_msgs:
    doc:
      type: git
      url: https://github.com/turtlebot/turtlebot_msgs.git
      version: indigo
    release:
      tags:
        release: release/indigo/{package}/{version}
      url: https://github.com/turtlebot-release/turtlebot_msgs-release.git
      version: 2.2.0-0
    source:
      type: git
      url: https://github.com/turtlebot/turtlebot_msgs.git
      version: indigo
    status: maintained
  twist_mux:
    doc:
      type: git
      url: https://github.com/ros-teleop/twist_mux.git
      version: indigo-devel
    release:
      tags:
        release: release/indigo/{package}/{version}
      url: https://github.com/ros-gbp/twist_mux-release.git
      version: 1.0.2-0
    source:
      type: git
      url: https://github.com/ros-teleop/twist_mux.git
      version: indigo-devel
    status: maintained
  twist_mux_msgs:
    doc:
      type: git
      url: https://github.com/ros-teleop/twist_mux_msgs.git
      version: indigo-devel
    release:
      tags:
        release: release/indigo/{package}/{version}
      url: https://github.com/ros-gbp/twist_mux_msgs-release.git
      version: 0.0.1-0
    source:
      type: git
      url: https://github.com/ros-teleop/twist_mux_msgs.git
      version: indigo-devel
    status: maintained
  typelib:
    release:
      tags:
        release: release/indigo/{package}/{version}
      url: https://github.com/orocos-gbp/typelib-release.git
    source:
      type: git
      url: https://github.com/orocos-toolchain/typelib.git
      version: toolchain-2.8
    status: maintained
  ublox:
    doc:
      type: git
      url: https://github.com/tu-darmstadt-ros-pkg/ublox.git
      version: catkin
  ueye:
    doc:
      type: hg
      url: https://bitbucket.org/kmhallen/ueye
      version: default
    release:
      tags:
        release: release/indigo/{package}/{version}
      url: https://github.com/kmhallen/ueye-release.git
      version: 0.0.3-2
    source:
      type: hg
      url: https://bitbucket.org/kmhallen/ueye
      version: default
    status: maintained
  ueye_cam:
    doc:
      type: git
      url: https://github.com/anqixu/ueye_cam.git
      version: master
    release:
      tags:
        release: release/indigo/{package}/{version}
      url: https://github.com/anqixu/ueye_cam-release.git
      version: 1.0.6-0
    source:
      type: git
      url: https://github.com/anqixu/ueye_cam.git
      version: master
    status: developed
  um6:
    doc:
      type: git
      url: https://github.com/ros-drivers/um6.git
      version: indigo-devel
    release:
      tags:
        release: release/indigo/{package}/{version}
      url: https://github.com/ros-drivers-gbp/um6-release.git
      version: 1.0.0-0
    source:
      type: git
      url: https://github.com/ros-drivers/um6.git
      version: indigo-devel
    status: maintained
  underwater_simulation:
    release:
      packages:
      - underwater_sensor_msgs
      - underwater_vehicle_dynamics
      - uwsim
      tags:
        release: release/indigo/{package}/{version}
      url: https://github.com/uji-ros-pkg/underwater_simulation-release.git
      version: 1.3.2-0
  unique_identifier:
    doc:
      type: git
      url: https://github.com/ros-geographic-info/unique_identifier.git
      version: master
    release:
      packages:
      - unique_id
      - unique_identifier
      - uuid_msgs
      tags:
        release: release/indigo/{package}/{version}
      url: https://github.com/ros-geographic-info/unique_identifier-release.git
      version: 1.0.4-0
    source:
      type: git
      url: https://github.com/ros-geographic-info/unique_identifier.git
      version: master
    status: maintained
  universal_robot:
    doc:
      type: git
      url: https://github.com/ros-industrial/universal_robot.git
      version: indigo
    release:
      packages:
      - universal_robot
      - ur10_moveit_config
      - ur5_moveit_config
      - ur_bringup
      - ur_description
      - ur_driver
      - ur_gazebo
      - ur_kinematics
      - ur_msgs
      tags:
        release: release/indigo/{package}/{version}
      url: https://github.com/ros-industrial-release/universal_robot-release.git
      version: 1.1.5-0
    source:
      type: git
      url: https://github.com/ros-industrial/universal_robot.git
      version: indigo-devel
    status: developed
  uos_slam:
    doc:
      type: git
      url: https://github.com/uos/uos_slam.git
      version: indigo
  uos_tools:
    doc:
      type: git
      url: https://github.com/uos/uos_tools.git
      version: indigo
    source:
      type: git
      url: https://github.com/uos/uos_tools.git
      version: indigo
  urdf_tutorial:
    release:
      tags:
        release: release/indigo/{package}/{version}
      url: https://github.com/ros-gbp/urdf_tutorial-release.git
      version: 0.2.3-0
    status: maintained
  urdfdom_py:
    release:
      tags:
        release: release/indigo/{package}/{version}
      url: https://github.com/ros-gbp/urdfdom_py-release.git
      version: 0.3.0-2
    status: maintained
  urg_c:
    doc:
      type: git
      url: https://github.com/ros-drivers/urg_c.git
      version: master
    release:
      tags:
        release: release/indigo/{package}/{version}
      url: https://github.com/ros-gbp/urg_c-release.git
      version: 1.0.404-5
    source:
      type: git
      url: https://github.com/ros-drivers/urg_c.git
      version: master
    status: maintained
  urg_node:
    doc:
      type: git
      url: https://github.com/ros-drivers/urg_node.git
      version: indigo-devel
    release:
      tags:
        release: release/indigo/{package}/{version}
      url: https://github.com/ros-gbp/urg_node-release.git
      version: 0.1.9-0
    source:
      type: git
      url: https://github.com/ros-drivers/urg_node.git
      version: indigo-devel
    status: maintained
  usb_cam:
    doc:
      type: git
      url: https://github.com/bosch-ros-pkg/usb_cam.git
      version: master
    release:
      tags:
        release: release/indigo/{package}/{version}
      url: https://github.com/bosch-ros-pkg-release/usb_cam-release.git
      version: 0.1.13-0
    source:
      type: git
      url: https://github.com/bosch-ros-pkg/usb_cam.git
      version: develop
    status: maintained
  utilmm:
    release:
      tags:
        release: release/indigo/{package}/{version}
      url: https://github.com/orocos-gbp/utilmm-release.git
    source:
      type: git
      url: https://github.com/orocos-toolchain/utilmm.git
      version: toolchain-2.8
    status: maintained
  utilrb:
    release:
      tags:
        release: release/indigo/{package}/{version}
      url: https://github.com/orocos-gbp/utilrb-release.git
    source:
      type: git
      url: https://github.com/orocos-toolchain/utilrb.git
      version: toolchain-2.8
    status: maintained
  uwsim_bullet:
    release:
      tags:
        release: release/indigo/{package}/{version}
      url: https://github.com/uji-ros-pkg/uwsim_bullet-release.git
      version: 2.82.1-0
    status: maintained
  uwsim_osgbullet:
    release:
      tags:
        release: release/indigo/{package}/{version}
      url: https://github.com/uji-ros-pkg/uwsim_osgbullet-release.git
      version: 3.0.1-0
    status: maintained
  uwsim_osgocean:
    release:
      tags:
        release: release/indigo/{package}/{version}
      url: https://github.com/uji-ros-pkg/uwsim_osgocean-release.git
      version: 1.0.2-2
    status: maintained
  uwsim_osgworks:
    release:
      tags:
        release: release/indigo/{package}/{version}
      url: https://github.com/uji-ros-pkg/uwsim_osgworks-release.git
      version: 3.0.3-0
    status: maintained
  velodyne:
    doc:
      type: git
      url: https://github.com/ros-drivers/velodyne.git
      version: master
    release:
      packages:
      - velodyne
      - velodyne_driver
      - velodyne_msgs
      - velodyne_pointcloud
      tags:
        release: release/indigo/{package}/{version}
      url: https://github.com/ros-drivers-gbp/velodyne-release.git
      version: 1.2.0-0
    source:
      type: git
      url: https://github.com/ros-drivers/velodyne.git
      version: master
    status: maintained
  velodyne_height_map:
    doc:
      type: git
      url: https://github.com/jack-oquin/velodyne_height_map.git
      version: master
    release:
      tags:
        release: release/indigo/{package}/{version}
      url: https://github.com/jack-oquin-ros-releases/velodyne_height_map-release.git
      version: 0.4.1-0
    source:
      type: git
      url: https://github.com/jack-oquin/velodyne_height_map.git
      version: master
    status: maintained
  view_controller_msgs:
    doc:
      type: git
      url: https://github.com/ros-visualization/view_controller_msgs.git
      version: indigo-devel
    release:
      tags:
        release: release/indigo/{package}/{version}
      url: https://github.com/ros-gbp/view_controller_msgs-release.git
      version: 0.1.2-0
    source:
      type: git
      url: https://github.com/ros-visualization/view_controller_msgs.git
      version: indigo-devel
    status: developed
  vision_opencv:
    doc:
      type: git
      url: https://github.com/ros-perception/vision_opencv.git
      version: indigo
    release:
      packages:
      - cv_bridge
      - image_geometry
      - vision_opencv
      tags:
        release: release/indigo/{package}/{version}
      url: https://github.com/ros-gbp/vision_opencv-release.git
      version: 1.11.7-0
    source:
      type: git
      url: https://github.com/ros-perception/vision_opencv.git
      version: indigo
    status: maintained
  vision_visp:
    doc:
      type: git
      url: https://github.com/lagadic/vision_visp.git
      version: indigo
    release:
      packages:
      - vision_visp
      - visp_auto_tracker
      - visp_bridge
      - visp_camera_calibration
      - visp_hand2eye_calibration
      - visp_tracker
      tags:
        release: release/indigo/{package}/{version}
      url: https://github.com/lagadic/vision_visp-release.git
      version: 0.7.5-0
    source:
      type: git
      url: https://github.com/lagadic/vision_visp.git
      version: indigo-devel
    status: maintained
  visp:
    release:
      tags:
        release: release/indigo/{package}/{version}
      url: https://github.com/lagadic/visp-release.git
      version: 2.9.0-11
    status: maintained
  visp_ros:
    doc:
      type: git
      url: https://github.com/lagadic/visp_ros.git
      version: master
  visualization_tutorials:
    doc:
      type: git
      url: https://github.com/ros-visualization/visualization_tutorials.git
      version: indigo-devel
    release:
      packages:
      - interactive_marker_tutorials
      - librviz_tutorial
      - rviz_plugin_tutorials
      - rviz_python_tutorial
      - visualization_marker_tutorials
      - visualization_tutorials
      tags:
        release: release/indigo/{package}/{version}
      url: https://github.com/ros-gbp/visualization_tutorials-release.git
      version: 0.9.0-0
    source:
      type: git
      url: https://github.com/ros-visualization/visualization_tutorials.git
      version: indigo-devel
    status: maintained
  volksbot_driver:
    doc:
      type: git
      url: https://github.com/uos/volksbot_driver.git
      version: indigo
    source:
      type: git
      url: https://github.com/uos/volksbot_driver.git
      version: indigo
  vrep_ros_bridge:
    doc:
      type: git
      url: https://github.com/lagadic/vrep_ros_bridge.git
      version: master
  warehouse_ros:
    doc:
      type: git
      url: https://github.com/ros-planning/warehouse_ros.git
      version: master
    release:
      tags:
        release: release/indigo/{package}/{version}
      url: https://github.com/ros-gbp/warehouse_ros-release.git
      version: 0.8.8-0
    source:
      type: git
      url: https://github.com/ros-planning/warehouse_ros.git
      version: master
    status: maintained
  web_video_server:
    doc:
      type: git
      url: https://github.com/RobotWebTools/web_video_server.git
      version: master
    release:
      tags:
        release: release/indigo/{package}/{version}
      url: https://github.com/RobotWebTools-release/web_video_server-release.git
      version: 0.0.1-0
    source:
      type: git
      url: https://github.com/RobotWebTools/web_video_server.git
      version: develop
    status: maintained
  world_canvas:
    doc:
      type: git
      url: https://github.com/corot/world_canvas.git
      version: master
    release:
      packages:
      - world_canvas_server
      tags:
        release: release/indigo/{package}/{version}
      url: https://github.com/corot/world_canvas-release.git
      version: 0.1.0-0
    source:
      type: git
      url: https://github.com/corot/world_canvas.git
      version: master
    status: developed
  world_canvas_libs:
    doc:
      type: git
      url: https://github.com/corot/world_canvas_libs.git
      version: master
    release:
      packages:
      - world_canvas_client_cpp
      - world_canvas_client_examples
      - world_canvas_client_py
      - world_canvas_utils
      tags:
        release: release/indigo/{package}/{version}
      url: https://github.com/corot/world_canvas_libs-release.git
      version: 0.1.0-1
    source:
      type: git
      url: https://github.com/corot/world_canvas_libs.git
      version: master
    status: developed
  world_canvas_msgs:
    doc:
      type: git
      url: https://github.com/corot/world_canvas_msgs.git
      version: master
    release:
      tags:
        release: release/indigo/{package}/{version}
      url: https://github.com/corot/world_canvas_msgs-release.git
      version: 0.1.0-0
    source:
      type: git
      url: https://github.com/corot/world_canvas_msgs.git
      version: master
    status: developed
  wpi_jaco:
    doc:
      type: git
      url: https://github.com/RIVeR-Lab/wpi_jaco.git
      version: master
    release:
      packages:
      - jaco_description
      - jaco_interaction
      - jaco_sdk
      - jaco_teleop
      - wpi_jaco
      - wpi_jaco_msgs
      - wpi_jaco_wrapper
      tags:
        release: release/indigo/{package}/{version}
      url: https://github.com/wpi-rail-release/wpi_jaco-release.git
      version: 0.0.11-0
    source:
      type: git
      url: https://github.com/RIVeR-Lab/wpi_jaco.git
      version: develop
    status: maintained
  wu_ros_tools:
    doc:
      type: git
      url: https://github.com/DLu/wu_ros_tools.git
      version: hydro
    release:
      packages:
      - catkinize_this
      - easy_markers
      - joy_listener
      - kalman_filter
      - manifest_cleaner
      - rosbaglive
      - roswiki_node
      - wu_ros_tools
      tags:
        release: release/indigo/{package}/{version}
      url: https://github.com/wu-robotics/wu_ros_tools.git
      version: 0.2.3-0
    source:
      type: git
      url: https://github.com/DLu/wu_ros_tools.git
      version: hydro
    status: maintained
  xacro:
    doc:
      type: git
      url: https://github.com/ros/xacro.git
      version: indigo-devel
    release:
      tags:
        release: release/indigo/{package}/{version}
      url: https://github.com/ros-gbp/xacro-release.git
      version: 1.9.2-0
    source:
      type: git
      url: https://github.com/ros/xacro.git
      version: indigo-devel
    status: maintained
  xdot:
    release:
      tags:
        release: release/indigo/{package}/{version}
      url: https://github.com/jbohren/xdot-release.git
      version: 2.0.1-0
    source:
      type: git
      url: https://github.com/jbohren/xdot.git
      version: indigo-devel
    status: developed
  xsens_driver:
    release:
      tags:
        release: release/indigo/{package}/{version}
      url: https://github.com/ethz-asl/ethzasl_xsens_driver-release.git
      version: 1.0.3-0
    source:
      type: git
      url: https://github.com/ethz-asl/ethzasl_xsens_driver.git
      version: master
    status: maintained
  xv_11_laser_driver:
    doc:
      type: git
      url: https://github.com/rohbotics/xv_11_laser_driver.git
      version: 0.2.1
    release:
      tags:
        release: release/indigo/{package}/{version}
      url: https://github.com/rohbotics/xv_11_laser_driver-release.git
      version: 0.2.2-0
    source:
      type: git
      url: https://github.com/rohbotics/xv_11_laser_driver.git
      version: indigo-devel
    status: maintained
  yocs_msgs:
    doc:
      type: git
      url: https://github.com/yujinrobot/yocs_msgs.git
      version: indigo
    release:
      tags:
        release: release/indigo/{package}/{version}
      url: https://github.com/yujinrobot-release/yocs_msgs-release.git
      version: 0.6.2-0
    source:
      type: git
      url: https://github.com/yujinrobot/yocs_msgs.git
      version: indigo
    status: developed
  yujin_maps:
    doc:
      type: git
      url: https://github.com/yujinrobot/yujin_maps.git
      version: master
    release:
      tags:
        release: release/indigo/{package}/{version}
      url: https://github.com/yujinrobot-release/yujin_maps-release.git
      version: 0.2.3-0
    source:
      type: git
      url: https://github.com/yujinrobot/yujin_maps.git
      version: master
    status: maintained
  yujin_ocs:
    doc:
      type: git
      url: https://github.com/yujinrobot/yujin_ocs.git
      version: indigo
    release:
      packages:
      - yocs_cmd_vel_mux
      - yocs_controllers
      - yocs_diff_drive_pose_controller
      - yocs_joyop
      - yocs_keyop
      - yocs_math_toolkit
      - yocs_rapps
      - yocs_safety_controller
      - yocs_velocity_smoother
      - yocs_virtual_sensor
      - yocs_waypoints_navi
      - yujin_ocs
      tags:
        release: release/indigo/{package}/{version}
      url: https://github.com/yujinrobot-release/yujin_ocs-release.git
      version: 0.6.3-0
    source:
      type: git
      url: https://github.com/yujinrobot/yujin_ocs.git
      version: indigo
    status: developed
  zeroconf_avahi_suite:
    doc:
      type: git
      url: https://github.com/stonier/zeroconf_avahi_suite.git
      version: indigo
    release:
      packages:
      - zeroconf_avahi
      - zeroconf_avahi_demos
      - zeroconf_avahi_suite
      tags:
        release: release/indigo/{package}/{version}
      url: https://github.com/yujinrobot-release/zeroconf_avahi_suite-release.git
      version: 0.2.3-1
    source:
      type: git
      url: https://github.com/stonier/zeroconf_avahi_suite.git
      version: indigo
    status: developed
  zeroconf_msgs:
    doc:
      type: git
      url: https://github.com/stonier/zeroconf_msgs.git
      version: indigo
    release:
      tags:
        release: release/indigo/{package}/{version}
      url: https://github.com/yujinrobot-release/zeroconf_msgs-release.git
      version: 0.2.1-0
    source:
      type: git
      url: https://github.com/stonier/zeroconf_msgs.git
      version: indigo
    status: developed
type: distribution
version: 1<|MERGE_RESOLUTION|>--- conflicted
+++ resolved
@@ -5826,21 +5826,18 @@
       url: https://github.com/introlab/rtabmap_ros.git
       version: master
     status: maintained
-<<<<<<< HEAD
+  rtctree:
+    release:
+      tags:
+        release: release/indigo/{package}/{version}
+      url: https://github.com/tork-a/rtctree-release.git
+      version: 3.0.1-0
   rtsprofile:
     release:
       tags:
         release: release/indigo/{package}/{version}
       url: https://github.com/tork-a/rtsprofile-release.git
       version: 2.0.0-0
-=======
-  rtctree:
-    release:
-      tags:
-        release: release/indigo/{package}/{version}
-      url: https://github.com/tork-a/rtctree-release.git
-      version: 3.0.1-0
->>>>>>> ef80f1f1
   rtshell:
     release:
       tags:
