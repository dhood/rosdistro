--- conflicted
+++ resolved
@@ -5826,21 +5826,18 @@
       url: https://github.com/introlab/rtabmap_ros.git
       version: master
     status: maintained
-<<<<<<< HEAD
   rtctree:
     release:
       tags:
         release: release/indigo/{package}/{version}
       url: https://github.com/tork-a/rtctree-release.git
       version: 3.0.1-0
-=======
   rtshell:
     release:
       tags:
         release: release/indigo/{package}/{version}
       url: https://github.com/tork-a/rtshell-release.git
       version: 3.0.1-1
->>>>>>> 5cf0c585
   rtt:
     doc:
       type: git
