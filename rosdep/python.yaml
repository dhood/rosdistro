ipython:
  ubuntu: ipython
  macports: py26-ipython
paramiko:
  ubuntu: python-paramiko
  debian: python-paramiko
  opensuse: python-paramiko 
  fedora: python-paramiko
  macports: py26-paramiko
  gentoo: dev-python/paramiko
  freebsd: py27-paramiko
  arch: python-paramiko
python:
  ubuntu: python-dev
  debian: python-dev
  arch: python2
  opensuse: python-devel
  fedora: python-devel
  rhel: python-devel
  macports: python26 python_select
  gentoo: python
  cygwin: python
  freebsd: python
python-argparse:
  ubuntu: python-argparse
  fedora: python-argparse
python-avahi:
  ubuntu: python-avahi
  debian: python-avahi
python-bluez:
  arch: python-pybluez
  debian: python-bluez
  fedora: pybluez
  gentoo: dev-python/pybluez
  rhel: python-bluez
  ubuntu: python-bluez
python-clearsilver:
  ubuntu: python-clearsilver
  debian: python-clearsilver
  centos: python-clearsilver
python-cwiid:
  arch: cwiid
  debian: python-cwiid
  fedora: cwiid
  gentoo: app-misc/cwiid
  rhel: cwiid
  ubuntu: python-cwiid
python-empy:
  ubuntu: python-empy
  fedora: python-empy
python-gst:
  ubuntu: python-gst0.10
python-gtk2:
  ubuntu: python-gtk2
  arch: pygtk
  debian: python-gtk2
  macports: py26-gtk
  pip: pygtk
  opensuse: python-gtk
  fedora: pygtk2
  rhel: pygtk2
  gentoo: "=dev-python/pygtk-2*"
  freebsd: py-gtk2
python-imaging:
  ubuntu: python-imaging
  debian: python-imaging
  opensuse: python-imaging 
  fedora: python-imaging
  rhel: python-imaging
  arch: python-imaging
  macports: py26-pil
  gentoo: dev-python/imaging
  freebsd: py27-imaging
python-libpcap:
  ubuntu: python-libpcap
python-matplotlib:
  ubuntu: python-matplotlib
  arch: python2-matplotlib
  debian: python-matplotlib
  macports: py26-matplotlib
  opensuse: python-matplotlib
  fedora: python-matplotlib
  rhel: python-matplotlib
  gentoo: dev-python/matplotlib
  freebsd: py27-matplotlib
python-mechanize:
  ubuntu: python-mechanize
python-nose:
  arch: python2-nose
  ubuntu: python-nose
  fedora: python-nose
python-numpy:
  ubuntu: python-numpy
  debian: python-numpy
  fedora: numpy
  opensuse: python-numpy 
  rhel: python-numpy
  arch: python2-numpy
  macports: py26-numpy
  gentoo: dev-python/numpy
  freebsd: py-numpy
python-opengl: 
  ubuntu: python-opengl
python-omniorb:
  ubuntu:
   kermic: python-omniorb2
   lucid: python-omniorb2
   maverick: python-omniorb
   natty: python-omniorb
   oneiric: python-omniorb
   precise: python-omniorb
python-paramiko:
  ubuntu: python-paramiko
  debian: python-paramiko
  opensuse: python-paramiko 
  fedora: python-paramiko
  macports: py26-paramiko
  gentoo: dev-python/paramiko
  freebsd: py27-paramiko
  arch: python-paramiko
python-pydot:
  ubuntu: python-pydot
python-pygraphviz:
  ubuntu: python-pygraphviz
python-pyproj:
  ubuntu:
    apt:
      packages: [python-pyproj]
  debian:
    apt:
      packages: [python-pyproj]
python-qt-bindings:
  arch: python2-pyqt
  ubuntu:
    lucid: python-qt4 python-qt4-dev python-sip-dev
    oneiric: python-pyside libpyside-dev libshiboken-dev shiboken libgenrunner-dev python-qt4 python-qt4-dev python-sip-dev
    precise: python-pyside libpyside-dev libshiboken-dev shiboken libgenrunner-dev python-qt4 python-qt4-dev python-sip-dev
    quantal: python-pyside libpyside-dev libshiboken-dev shiboken python-qt4 python-qt4-dev python-sip-dev
python-qt-bindings-gl:
  ubuntu: python-qt4-gl
python-qt-bindings-qwt5:
  ubuntu: python-qwt5-qt4
python-qt4-gl:
  ubuntu: 
    apt: 
      packages: [python-qt4-gl]
python-qwt5-qt4:
  ubuntu: python-qwt5-qt4
python-rospkg:
  ubuntu: python-rospkg
  fedora: python-rospkg
python-scapy:
  ubuntu: python-scapy
python-scipy:
  ubuntu: python-scipy
  debian: python-scipy
  arch: python2-scipy
  opensuse: python-scipy
  fedora: scipy
  macports: py26-scipy
  pip: scipy
  gentoo: dev-libs/scipy
  freebsd: py-scipy
python-serial:
  ubuntu: python-serial
python-setuptools:
  arch: python2-distribute
  ubuntu: python-setuptools
  fedora: python-setuptools
python-sip:
  ubuntu: python-sip-dev
  debian: python-sip4-dev sip4
  fedora: sip-devel
  macports: py26-sip
  osxbrew:
    homebrew:
      packages: [ sip ]
  gentoo: dev-python/sip
  arch: sip python2-sip
  freebsd: py26-sip
python-sphinx:
  arch: python2-sphinx
  debian: python-sphinx
  fedora: python-sphinx
  freebsd: py27-sphinx
  macports: py26-sphinx
  ubuntu: python-sphinx
python-support:
  ubuntu: python-support
<<<<<<< HEAD
  fedora: notneeded
=======
python-sympy: 
  ubuntu: python-sympy
>>>>>>> 1808838d
python-tk:
  ubuntu: python-tk
python-twisted-core:
  ubuntu: python-twisted-core
python-yaml:
  ubuntu: python-yaml
  debian: python-yaml
  opensuse: python-yaml
  fedora: PyYAML
  rhel: PyYAML
  centos: PyYAML
  arch: python2-yaml
  macports: py26-yaml
  gentoo: pyyaml
  cygwin: |
      if [ ! -d /usr/lib/python2.5/site-packages/yaml/ ] ; then
        mkdir -p ~/ros/ros-deps
        cd ~/ros/ros-deps
        wget --tries=10 http://pyyaml.org/download/pyyaml/PyYAML-3.09.tar.gz tar xzf PyYAML-3.09.tar.gz
        cd PyYAML-3.09
        python setup.py install 
      fi
  freebsd: py27-yaml
python-pymodbus:
  ubuntu: 
    precise: python-pymodbus<|MERGE_RESOLUTION|>--- conflicted
+++ resolved
@@ -187,12 +187,9 @@
   ubuntu: python-sphinx
 python-support:
   ubuntu: python-support
-<<<<<<< HEAD
   fedora: notneeded
-=======
 python-sympy: 
   ubuntu: python-sympy
->>>>>>> 1808838d
 python-tk:
   ubuntu: python-tk
 python-twisted-core:
