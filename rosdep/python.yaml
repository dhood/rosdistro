--- conflicted
+++ resolved
@@ -78,11 +78,8 @@
       packages: []
     saucy:
       packages: []
-<<<<<<< HEAD
-=======
     trusty:
       packages: []
->>>>>>> 077b7243
 python-avahi:
   debian: [python-avahi]
   ubuntu:
@@ -223,15 +220,6 @@
   debian: [python-empy]
   fedora: [python-empy]
   opensuse: [python-empy]
-<<<<<<< HEAD
-  ubuntu: [python-empy]
-python-espeak:
-  debian: [python-espeak]
-  ubuntu: [python-espeak]
-python-flask:
-  debian: [python-flask]
-  ubuntu: [python-flask]
-=======
   ubuntu:
     lucid: [python-empy]
     maverick: [python-empy]
@@ -263,7 +251,6 @@
     quantal: [python-flask]
     raring: [python-flask]
     saucy: [python-flask]
->>>>>>> 077b7243
 python-gridfs:
   debian: [python-gridfs]
   ubuntu:
@@ -405,9 +392,6 @@
 python-mock:
   debian: [python-mock]
   fedora: [python-mock]
-<<<<<<< HEAD
-  ubuntu: [python-mock]
-=======
   ubuntu:
     lucid: [python-mock]
     maverick: [python-mock]
@@ -417,7 +401,6 @@
     quantal: [python-mock]
     raring: [python-mock]
     saucy: [python-mock]
->>>>>>> 077b7243
 python-multicast:
   ubuntu:
     pip: [py-multicast]
@@ -426,9 +409,6 @@
   debian: [python-netifaces]
   fedora: [python-netifaces]
   opensuse: [python-netifaces]
-<<<<<<< HEAD
-  ubuntu: [python-netifaces]
-=======
   ubuntu:
     lucid: [python-netifaces]
     maverick: [python-netifaces]
@@ -438,7 +418,6 @@
     quantal: [python-netifaces]
     raring: [python-netifaces]
     saucy: [python-netifaces]
->>>>>>> 077b7243
 python-networkx:
   ubuntu:
     lucid: [python-networkx]
@@ -454,9 +433,6 @@
   debian: [python-nose]
   fedora: [python-nose]
   opensuse: [python-nose]
-<<<<<<< HEAD
-  ubuntu: [python-nose]
-=======
   ubuntu:
     lucid: [python-nose]
     maverick: [python-nose]
@@ -467,7 +443,6 @@
     raring: [python-nose]
     saucy: [python-nose]
     trusty: [python3-nose]
->>>>>>> 077b7243
 python-numpy:
   arch: [python2-numpy]
   debian: [python-numpy]
@@ -502,9 +477,6 @@
   debian: [python-opengl]
   fedora: [PyOpenGL]
   opensuse: [python-opengl]
-<<<<<<< HEAD
-  ubuntu: [python-opengl]
-=======
   ubuntu:
     lucid: [python-opengl]
     maverick: [python-opengl]
@@ -514,7 +486,6 @@
     quantal: [python-opengl]
     raring: [python-opengl]
     saucy: [python-opengl]
->>>>>>> 077b7243
 python-paramiko:
   arch: [python-paramiko]
   debian: [python-paramiko]
@@ -559,9 +530,6 @@
   debian: [python-psutil]
   fedora: [python-psutil]
   opensuse: [python-psutil]
-<<<<<<< HEAD
-  ubuntu: [python-psutil]
-=======
   ubuntu:
     lucid: [python-psutil]
     maverick: [python-psutil]
@@ -571,7 +539,6 @@
     quantal: [python-psutil]
     raring: [python-psutil]
     saucy: [python-psutil]
->>>>>>> 077b7243
 python-psycopg2:
   ubuntu:
     lucid: [python-psycopg2]
@@ -696,12 +663,6 @@
     saucy: [python-pyside]
 python-pyside.qtuitools:
   debian: [python-pyside.qtuitools]
-<<<<<<< HEAD
-  ubuntu: [python-pyside.qtuitools]
-python-pyudev:
-  debian: [python-pyudev]
-  ubuntu: [python-pyudev]
-=======
   ubuntu:
     lucid: [python-pyside.qtuitools]
     maverick: [python-pyside.qtuitools]
@@ -722,7 +683,6 @@
     quantal: [python-pyudev]
     raring: [python-pyudev]
     saucy: [python-pyudev]
->>>>>>> 077b7243
 python-qt-bindings:
   arch: [python2-pyqt]
   debian:
@@ -740,17 +700,11 @@
     quantal: [python-pyside, libpyside-dev, libshiboken-dev, shiboken, python-qt4, python-qt4-dev, python-sip-dev]
     raring: [python-pyside, libpyside-dev, libshiboken-dev, shiboken, python-qt4, python-qt4-dev, python-sip-dev]
     saucy: [python-pyside, libpyside-dev, libshiboken-dev, shiboken, python-qt4, python-qt4-dev, python-sip-dev]
-<<<<<<< HEAD
-=======
     trusty: [python-pyside, libpyside-dev, libshiboken-dev, shiboken, python-qt4, python-qt4-dev, python-sip-dev]
->>>>>>> 077b7243
 python-qt-bindings-gl:
   debian: [python-qt4-gl]
   fedora: [PyQt4]
   opensuse: [python-qt4-devel]
-<<<<<<< HEAD
-  ubuntu: [python-qt4-gl]
-=======
   ubuntu:
     lucid: [python-qt4-gl]
     maverick: [python-qt4-gl]
@@ -760,7 +714,6 @@
     quantal: [python-qt4-gl]
     raring: [python-qt4-gl]
     saucy: [python-qt4-gl]
->>>>>>> 077b7243
 python-qt-bindings-qwt5:
   debian: [python-qwt5-qt4]
   fedora: [PyQwt-devel]
@@ -804,12 +757,6 @@
     saucy: [python-rdflib]
 python-redis:
   debian: [python-redis]
-<<<<<<< HEAD
-  ubuntu: [python-redis]
-python-requests:
-  debian: [python-requests]
-  ubuntu: [python-requests]
-=======
   ubuntu:
     lucid: [python-redis]
     maverick: [python-redis]
@@ -830,7 +777,6 @@
     quantal: [python-requests]
     raring: [python-requests]
     saucy: [python-requests]
->>>>>>> 077b7243
 python-rosdep:
   debian: [python-rosdep]
   fedora: [python-rosdep]
@@ -874,9 +820,6 @@
   debian: [python-rospkg]
   fedora: [python-rospkg]
   opensuse: [python-rospkg]
-<<<<<<< HEAD
-  ubuntu: [python-rospkg]
-=======
   ubuntu:
     lucid: [python-rospkg]
     maverick: [python-rospkg]
@@ -887,7 +830,6 @@
     raring: [python-rospkg]
     saucy: [python-rospkg]
     trusty: [python3-rospkg]
->>>>>>> 077b7243
 python-scapy:
   debian: [python-scapy]
   ubuntu:
@@ -969,9 +911,6 @@
   freebsd: [py27-sphinx]
   macports: [py26-sphinx]
   opensuse: [python-Sphinx]
-<<<<<<< HEAD
-  ubuntu: [python-sphinx]
-=======
   ubuntu:
     lucid: [python-sphinx]
     maverick: [python-sphinx]
@@ -981,7 +920,6 @@
     quantal: [python-sphinx]
     raring: [python-sphinx]
     saucy: [python-sphinx]
->>>>>>> 077b7243
 python-support:
   debian: [python-support]
   fedora: [python]
