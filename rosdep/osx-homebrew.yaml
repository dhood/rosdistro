--- conflicted
+++ resolved
@@ -141,6 +141,10 @@
   osx:
     homebrew:
       package: [flann]
+libgsl:
+  osx:
+    homebrew:
+      packages: [gsl]
 libjpeg:
   osx:
     homebrew:
@@ -496,12 +500,4 @@
 zziplib:
   osx:
     homebrew:
-<<<<<<< HEAD
-      packages: [libzzip]
-=======
-      packages: [ jpeg ]
-libgsl:
-  osx:
-    homebrew:
-      packages: [ gsl ]
->>>>>>> 06e50bb4
+      packages: [libzzip]